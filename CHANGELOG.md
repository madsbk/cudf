--- conflicted
+++ resolved
@@ -13,11 +13,8 @@
 - PR #1238 Improve performance of the CUDA trie used in the CSV reader
 - PR #1278 Update CONTRIBUTING for new conda environment yml naming conventions
 - PR #1284 Update docs version
-<<<<<<< HEAD
+- PR #1287 add exclude argument to cudf.select_dtype function
 - PR #1291 fillna in `Series.to_gpu_array()` and `Series.to_array()` can accept the scalar too now.
-=======
-- PR #1287 add exclude argument to cudf.select_dtype function
->>>>>>> e69b1c20
 
 ## Bug Fixes
 
