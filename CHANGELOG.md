# cuDF 0.8.0 (Date TBD)

## New Features

- PR #1524 Add GPU-accelerated JSON Lines parser with limited feature set
- PR #1569 Add support for Json objects to the JSON Lines reader
- PR #1622 Add Series.loc
- PR #1654 Add cudf::apply_boolean_mask: faster replacement for gdf_apply_stencil
- PR #1487 cython gather/scatter
- PR #1310 Implemented the slice/split functionality.
- PR #1630 Add Python layer to the GPU-accelerated JSON reader
- PR #1745 Add rounding of numeric columns via Numba
- PR #1772 JSON reader: add support for BytesIO and StringIO input
- PR #1527 Support GDF_BOOL8 in readers and writers
- PR #1819 Logical operators (AND, OR, NOT) for libcudf and cuDF
- PR #1813 ORC Reader: Add support for stripe selection
- PR #1828 JSON Reader: add suport for bool8 columns
- PR #1833 Add column iterator with/without nulls
- PR #1665 Add the point-in-polygon GIS function
- PR #1863 Series and Dataframe methods for all and any
- PR #1921 Add additional formats for typecasting to/from strings
- PR #1807 Add Series.dropna()
<<<<<<< HEAD
- PR #1987 Allow user defined functions in the form of ptx code to be passed to binops
=======
- PR #1948 Add operator functions like `Series.add()` to DataFrame and Series
- PR #1954 Add skip test argument to GPU build script
- PR #1984 Add rolling window operations Series.rolling() and DataFrame.rolling()
- PR #1542 Python method and bindings for to_csv
- PR #1998 Add google benchmark to cudf
- PR #1845 Add cudf::drop_duplicates, DataFrame.drop_duplicates
- PR #1652 Added `Series.where()` feature 
>>>>>>> 7639414a

## Improvements

- PR #1538 Replacing LesserRTTI with inequality_comparator
- PR #1703 C++: Added non-aggregating `insert` to `concurrent_unordered_map` with specializations to store pairs with a single atomicCAS when possible.
- PR #1422 C++: Added a RAII wrapper for CUDA streams
- PR #1701 Added `unique` method for stringColumns
- PR #1713 Add documentation for Dask-XGBoost
- PR #1666 CSV Reader: Improve performance for files with large number of columns
- PR #1725 Enable the ability to use a single column groupby as its own index
- PR #1759 Add an example showing simultaneous rolling averages to `apply_grouped` documentation
- PR #1746 C++: Remove unused code: `windowed_ops.cu`, `sorting.cu`, `hash_ops.cu`
- PR #1748 C++: Add `bool` nullability flag to `device_table` row operators
- PR #1764 Improve Numerical column: `mean_var` and `mean`
- PR #1767 Speed up Python unit tests
- PR #1770 Added build.sh script, updated CI scripts and documentation
- PR #1739 ORC Reader: Add more pytest coverage
- PR #1696 Added null support in `Series.replace()`.
- PR #1390 Added some basic utility functions for `gdf_column`'s
- PR #1791 Added general column comparison code for testing
- PR #1795 Add printing of git submodule info to `print_env.sh`
- PR #1796 Removing old sort based group by code and gdf_filter
- PR #1811 Added funtions for copying/allocating `cudf::table`s
- PR #1838 Improve columnops.column_empty so that it returns typed columns instead of a generic Column
- PR #1890 Add utils.get_dummies- a pandas-like wrapper around one_hot-encoding
- PR #1823 CSV Reader: default the column type to string for empty dataframes
- PR #1827 Create bindings for scalar-vector binops, and update one_hot_encoding to use them
- PR #1817 Operators now support different sized dataframes as long as they don't share different sized columns
- PR #1855 Transition replace_nulls to new C++ API and update corresponding Cython/Python code
- PR #1858 Add `std::initializer_list` constructor to `column_wrapper`
- PR #1846 C++ type-erased gdf_equal_columns test util; fix gdf_equal_columns logic error
- PR #1390 Added some basic utility functions for `gdf_column`s
- PR #1391 Tidy up bit-resolution-operation and bitmask class code
- PR #1882 Add iloc functionality to MultiIndex dataframes
- PR #1884 Rolling windows: general enhancements and better coverage for unit tests
- PR #1886 support GDF_STRING_CATEGORY columns in apply_boolean_mask, drop_nulls and other libcudf functions
- PR #1896 Improve performance of groupby with levels specified in dask-cudf
- PR #1915 Improve iloc performance for non-contiguous row selection
- PR #1859 Convert read_json into a C++ API
- PR #1919 Rename libcudf namespace gdf to namespace cudf
- PR #1850 Support left_on and right_on for DataFrame merge operator
- PR #1930 Specialize constructor for `cudf::bool8` to cast argument to `bool`
- PR #1938 Add default constructor for `column_wrapper`
- PR #1952 consolidate libcudf public API headers in include/cudf
- PR #1949 Improved selection with boolmask using libcudf `apply_boolean_mask`
- PR #1956 Add support for nulls in `query()`
- PR #1973 Update `std::tuple` to `std::pair` in top-most libcudf APIs and C++ transition guide
- PR #1981 Convert read_csv into a C++ API
- PR #1868 ORC Reader: Support row index for speed up on small/medium datasets
- PR #1964 Added support for list-like types in Series.str.cat
- PR #2003 Removed few redundant unit-tests from test_string.py::test_string_cat
- PR #1944 Groupby design improvements
- PR #2017 Convert `read_orc()` into a C++ API
- PR #1756 Add documentation "10 Minutes to cuDF and dask_cuDF"
- PR #2034 Adding support for string columns concatenation using "add" binary operator


## Bug Fixes

- PR #1465 Fix for test_orc.py and test_sparse_df.py test failures
- PR #1583 Fix underlying issue in `as_index()` that was causing `Series.quantile()` to fail
- PR #1680 Add errors= keyword to drop() to fix cudf-dask bug
- PR #1651 Fix `query` function on empty dataframe
- PR #1616 Fix CategoricalColumn to access categories by index instead of iteration
- PR #1660 Fix bug in `loc` when indexing with a column name (a string)
- PR #1683 ORC reader: fix timestamp conversion to UTC
- PR #1613 Improve CategoricalColumn.fillna(-1) performance
- PR #1642 Fix failure of CSV_TEST gdf_csv_test.SkiprowsNrows on multiuser systems
- PR #1709 Fix handling of `datetime64[ms]` in `dataframe.select_dtypes`
- PR #1704 CSV Reader: Add support for the plus sign in number fields
- PR #1687 CSV reader: return an empty dataframe for zero size input
- PR #1757 Concatenating columns with null columns
- PR #1755 Add col_level keyword argument to melt
- PR #1758 Fix df.set_index() when setting index from an empty column
- PR #1749 ORC reader: fix long strings of NULL values resulting in incorrect data
- PR #1742 Parquet Reader: Fix index column name to match PANDAS compat
- PR #1782 Update libcudf doc version
- PR #1783 Update conda dependencies
- PR #1786 Maintain the original series name in series.unique output
- PR #1760 CSV Reader: fix segfault when dtype list only includes columns from usecols list
- PR #1831 build.sh: Assuming python is in PATH instead of using PYTHON env var
- PR #1839 Raise an error instead of segfaulting when transposing a DataFrame with StringColumns
- PR #1840 Retain index correctly during merge left_on right_on
- PR #1825 cuDF: Multiaggregation Groupby Failures
- PR #1789 CSV Reader: Fix missing support for specifying `int8` and `int16` dtypes
- PR #1857 Cython Bindings: Handle `bool` columns while calling `column_view_from_NDArrays`
- PR #1849 Allow DataFrame support methods to pass arguments to the methods
- PR #1847 Fixed #1375 by moving the nvstring check into the wrapper function
- PR #1864 Fixing cudf reduction for POWER platform
- PR #1869 Parquet reader: fix Dask timestamps not matching with Pandas (convert to milliseconds)
- PR #1876 add dtype=bool for `any`, `all` to treat integer column correctly
- PR #1875 CSV reader: take NaN values into account in dtype detection
- PR #1873 Add column dtype checking for the all/any methods
- PR #1902 Bug with string iteration in _apply_basic_agg
- PR #1887 Fix for initialization issue in pq_read_arg,orc_read_arg
- PR #1867 JSON reader: add support for null/empty fields, including the 'null' literal
- PR #1891 Fix bug #1750 in string column comparison
- PR #1909 Support of `to_pandas()` of boolean series with null values
- PR #1923 Use prefix removal when two aggs are called on a SeriesGroupBy
- PR #1914 Zero initialize gdf_column local variables
- PR #1959 Add support for comparing boolean Series to scalar
- PR #1966 Ignore index fix in series append
- PR #1967 Compute index __sizeof__ only once for DataFrame __sizeof__
- PR #1977 Support CUDA installation in default system directories
- PR #1982 Fixes incorrect index name after join operation
- PR #1985 Implement `GDF_PYMOD`, a special modulo that follows python's sign rules
- PR #1991 Parquet reader: fix decoding of NULLs
- PR #1990 Fixes a rendering bug in the `apply_grouped` documentation
- PR #1978 Fix for values being filled in an empty dataframe 
- PR #2001 Correctly create MultiColumn from Pandas MultiColumn
- PR #2006 Handle empty dataframe groupby construction for dask
- PR #1965 Parquet Reader: Fix duplicate index column when it's already in `use_cols`
- PR #2033 Add pip to conda environment files to fix warning
- PR #2028 CSV Reader: Fix reading of uncompressed files without a recognized file extension


# cudf 0.7.2 (16 May 2019)

## New Features

- PR #1735 Added overload for atomicAdd on int64. Streamlined implementation of custom atomic overloads.
- PR #1741 Add MultiIndex concatenation 

## Bug Fixes

- PR #1718 Fix issue with SeriesGroupBy MultiIndex in dask-cudf
- PR #1734 Python: fix performance regression for groupby count() aggregations
- PR #1768 Cython: fix handling read only schema buffers in gpuarrow reader


# cudf 0.7.1 (11 May 2019)

## New Features

- PR #1702 Lazy load MultiIndex to return groupby performance to near optimal.

## Bug Fixes

- PR #1708 Fix handling of `datetime64[ms]` in `dataframe.select_dtypes`


# cuDF 0.7.0 (10 May 2019)

## New Features

- PR #982 Implement gdf_group_by_without_aggregations and gdf_unique_indices functions
- PR #1142 Add `GDF_BOOL` column type
- PR #1194 Implement overloads for CUDA atomic operations
- PR #1292 Implemented Bitwise binary ops AND, OR, XOR (&, |, ^)
- PR #1235 Add GPU-accelerated Parquet Reader
- PR #1335 Added local_dict arg in `DataFrame.query()`.
- PR #1282 Add Series and DataFrame.describe()
- PR #1356 Rolling windows
- PR #1381 Add DataFrame._get_numeric_data
- PR #1388 Add CODEOWNERS file to auto-request reviews based on where changes are made
- PR #1396 Add DataFrame.drop method
- PR #1413 Add DataFrame.melt method
- PR #1412 Add DataFrame.pop()
- PR #1419 Initial CSV writer function
- PR #1441 Add Series level cumulative ops (cumsum, cummin, cummax, cumprod)
- PR #1420 Add script to build and test on a local gpuCI image
- PR #1440 Add DatetimeColumn.min(), DatetimeColumn.max()
- PR #1455 Add Series.Shift via Numba kernel
- PR #1441 Add Series level cumulative ops (cumsum, cummin, cummax, cumprod)
- PR #1461 Add Python coverage test to gpu build
- PR #1445 Parquet Reader: Add selective reading of rows and row group
- PR #1532 Parquet Reader: Add support for INT96 timestamps
- PR #1516 Add Series and DataFrame.ndim
- PR #1556 Add libcudf C++ transition guide
- PR #1466 Add GPU-accelerated ORC Reader
- PR #1565 Add build script for nightly doc builds
- PR #1508 Add Series isna, isnull, and notna
- PR #1456 Add Series.diff() via Numba kernel
- PR #1588 Add Index `astype` typecasting
- PR #1301 MultiIndex support
- PR #1599 Level keyword supported in groupby
- PR #929 Add support operations to dataframe
- PR #1609 Groupby accept list of Series
- PR #1658 Support `group_keys=True` keyword in groupby method

## Improvements

- PR #1531 Refactor closures as private functions in gpuarrow
- PR #1404 Parquet reader page data decoding speedup
- PR #1076 Use `type_dispatcher` in join, quantiles, filter, segmented sort, radix sort and hash_groupby
- PR #1202 Simplify README.md
- PR #1149 CSV Reader: Change convertStrToValue() functions to `__device__` only
- PR #1238 Improve performance of the CUDA trie used in the CSV reader
- PR #1245 Use file cache for JIT kernels
- PR #1278 Update CONTRIBUTING for new conda environment yml naming conventions
- PR #1163 Refactored UnaryOps. Reduced API to two functions: `gdf_unary_math` and `gdf_cast`. Added `abs`, `-`, and `~` ops. Changed bindings to Cython
- PR #1284 Update docs version
- PR #1287 add exclude argument to cudf.select_dtype function
- PR #1286 Refactor some of the CSV Reader kernels into generic utility functions
- PR #1291 fillna in `Series.to_gpu_array()` and `Series.to_array()` can accept the scalar too now.
- PR #1005 generic `reduction` and `scan` support
- PR #1349 Replace modernGPU sort join with thrust.
- PR #1363 Add a dataframe.mean(...) that raises NotImplementedError to satisfy `dask.dataframe.utils.is_dataframe_like`
- PR #1319 CSV Reader: Use column wrapper for gdf_column output alloc/dealloc
- PR #1376 Change series quantile default to linear
- PR #1399 Replace CFFI bindings for NVTX functions with Cython bindings
- PR #1389 Refactored `set_null_count()`
- PR #1386 Added macros `GDF_TRY()`, `CUDF_TRY()` and `ASSERT_CUDF_SUCCEEDED()`
- PR #1435 Rework CMake and conda recipes to depend on installed libraries
- PR #1391 Tidy up bit-resolution-operation and bitmask class code
- PR #1439 Add cmake variable to enable compiling CUDA code with -lineinfo
- PR #1462 Add ability to read parquet files from arrow::io::RandomAccessFile
- PR #1453 Convert CSV Reader CFFI to Cython
- PR #1479 Convert Parquet Reader CFFI to Cython
- PR #1397 Add a utility function for producing an overflow-safe kernel launch grid configuration
- PR #1382 Add GPU parsing of nested brackets to cuIO parsing utilities
- PR #1481 Add cudf::table constructor to allocate a set of `gdf_column`s
- PR #1484 Convert GroupBy CFFI to Cython
- PR #1463 Allow and default melt keyword argument var_name to be None
- PR #1486 Parquet Reader: Use device_buffer rather than device_ptr
- PR #1525 Add cudatoolkit conda dependency
- PR #1520 Renamed `src/dataframe` to `src/table` and moved `table.hpp`. Made `types.hpp` to be type declarations only.
- PR #1492 Convert transpose CFFI to Cython
- PR #1495 Convert binary and unary ops CFFI to Cython
- PR #1503 Convert sorting and hashing ops CFFI to Cython
- PR #1522 Use latest release version in update-version CI script
- PR #1533 Remove stale join CFFI, fix memory leaks in join Cython
- PR #1521 Added `row_bitmask` to compute bitmask for rows of a table. Merged `valids_ops.cu` and `bitmask_ops.cu`
- PR #1553 Overload `hash_row` to avoid using intial hash values. Updated `gdf_hash` to select between overloads
- PR #1585 Updated `cudf::table` to maintain own copy of wrapped `gdf_column*`s
- PR #1559 Add `except +` to all Cython function definitions to catch C++ exceptions properly
- PR #1617 `has_nulls` and `column_dtypes` for `cudf::table`
- PR #1590 Remove CFFI from the build / install process entirely
- PR #1536 Convert gpuarrow CFFI to Cython
- PR #1655 Add `Column._pointer` as a way to access underlying `gdf_column*` of a `Column`
- PR #1655 Update readme conda install instructions for cudf version 0.6 and 0.7


## Bug Fixes

- PR #1233 Fix dtypes issue while adding the column to `str` dataframe.
- PR #1254 CSV Reader: fix data type detection for floating-point numbers in scientific notation
- PR #1289 Fix looping over each value instead of each category in concatenation
- PR #1293 Fix Inaccurate error message in join.pyx
- PR #1308 Add atomicCAS overload for `int8_t`, `int16_t`
- PR #1317 Fix catch polymorphic exception by reference in ipc.cu
- PR #1325 Fix dtype of null bitmasks to int8
- PR #1326 Update build documentation to use -DCMAKE_CXX11_ABI=ON
- PR #1334 Add "na_position" argument to CategoricalColumn sort_by_values
- PR #1321 Fix out of bounds warning when checking Bzip2 header
- PR #1359 Add atomicAnd/Or/Xor for integers
- PR #1354 Fix `fillna()` behaviour when replacing values with different dtypes
- PR #1347 Fixed core dump issue while passing dict_dtypes without column names in `cudf.read_csv()`
- PR #1379 Fixed build failure caused due to error: 'col_dtype' may be used uninitialized
- PR #1392 Update cudf Dockerfile and package_versions.sh
- PR #1385 Added INT8 type to `_schema_to_dtype` for use in GpuArrowReader
- PR #1393 Fixed a bug in `gdf_count_nonzero_mask()` for the case of 0 bits to count
- PR #1395 Update CONTRIBUTING to use the environment variable CUDF_HOME
- PR #1416 Fix bug at gdf_quantile_exact and gdf_quantile_appox
- PR #1421 Fix remove creation of series multiple times during `add_column()`
- PR #1405 CSV Reader: Fix memory leaks on read_csv() failure
- PR #1328 Fix CategoricalColumn to_arrow() null mask
- PR #1433 Fix NVStrings/categories includes
- PR #1432 Update NVStrings to 0.7.* to coincide with 0.7 development
- PR #1483 Modify CSV reader to avoid cropping blank quoted characters in non-string fields
- PR #1446 Merge 1275 hotfix from master into branch-0.7
- PR #1447 Fix legacy groupby apply docstring
- PR #1451 Fix hash join estimated result size is not correct
- PR #1454 Fix local build script improperly change directory permissions
- PR #1490 Require Dask 1.1.0+ for `is_dataframe_like` test or skip otherwise.
- PR #1491 Use more specific directories & groups in CODEOWNERS
- PR #1497 Fix Thrust issue on CentOS caused by missing default constructor of host_vector elements
- PR #1498 Add missing include guard to device_atomics.cuh and separated DEVICE_ATOMICS_TEST
- PR #1506 Fix csv-write call to updated NVStrings method
- PR #1510 Added nvstrings `fillna()` function
- PR #1507 Parquet Reader: Default string data to GDF_STRING
- PR #1535 Fix doc issue to ensure correct labelling of cudf.series
- PR #1537 Fix `undefined reference` link error in HashPartitionTest
- PR #1548 Fix ci/local/build.sh README from using an incorrect image example
- PR #1551 CSV Reader: Fix integer column name indexing
- PR #1586 Fix broken `scalar_wrapper::operator==`
- PR #1591 ORC/Parquet Reader: Fix missing import for FileNotFoundError exception
- PR #1573 Parquet Reader: Fix crash due to clash with ORC reader datasource
- PR #1607 Revert change of `column.to_dense_buffer` always return by copy for performance concerns
- PR #1618 ORC reader: fix assert & data output when nrows/skiprows isn't aligned to stripe boundaries
- PR #1631 Fix failure of TYPES_TEST on some gcc-7 based systems.
- PR #1641 CSV Reader: Fix skip_blank_lines behavior with Windows line terminators (\r\n)
- PR #1648 ORC reader: fix non-deterministic output when skiprows is non-zero
- PR #1676 Fix groupby `as_index` behaviour with `MultiIndex`
- PR #1659 Fix bug caused by empty groupbys and multiindex slicing throwing exceptions
- PR #1656 Correct Groupby failure in dask when un-aggregable columns are left in dataframe.
- PR #1689 Fix groupby performance regression
- PR #1694 Add Cython as a runtime dependency since it's required in `setup.py`


# cuDF 0.6.1 (25 Mar 2019)

## Bug Fixes

- PR #1275 Fix CentOS exception in DataFrame.hash_partition from using value "returned" by a void function


# cuDF 0.6.0 (22 Mar 2019)

## New Features

- PR #760 Raise `FileNotFoundError` instead of `GDF_FILE_ERROR` in `read_csv` if the file does not exist
- PR #539 Add Python bindings for replace function
- PR #823 Add Doxygen configuration to enable building HTML documentation for libcudf C/C++ API
- PR #807 CSV Reader: Add byte_range parameter to specify the range in the input file to be read
- PR #857 Add Tail method for Series/DataFrame and update Head method to use iloc
- PR #858 Add series feature hashing support
- PR #871 CSV Reader: Add support for NA values, including user specified strings
- PR #893 Adds PyArrow based parquet readers / writers to Python, fix category dtype handling, fix arrow ingest buffer size issues
- PR #867 CSV Reader: Add support for ignoring blank lines and comment lines
- PR #887 Add Series digitize method
- PR #895 Add Series groupby
- PR #898 Add DataFrame.groupby(level=0) support
- PR #920 Add feather, JSON, HDF5 readers / writers from PyArrow / Pandas
- PR #888 CSV Reader: Add prefix parameter for column names, used when parsing without a header
- PR #913 Add DLPack support: convert between cuDF DataFrame and DLTensor
- PR #939 Add ORC reader from PyArrow
- PR #918 Add Series.groupby(level=0) support
- PR #906 Add binary and comparison ops to DataFrame
- PR #958 Support unary and binary ops on indexes
- PR #964 Add `rename` method to `DataFrame`, `Series`, and `Index`
- PR #985 Add `Series.to_frame` method
- PR #985 Add `drop=` keyword to reset_index method
- PR #994 Remove references to pygdf
- PR #990 Add external series groupby support
- PR #988 Add top-level merge function to cuDF
- PR #992 Add comparison binaryops to DateTime columns
- PR #996 Replace relative path imports with absolute paths in tests
- PR #995 CSV Reader: Add index_col parameter to specify the column name or index to be used as row labels
- PR #1004 Add `from_gpu_matrix` method to DataFrame
- PR #997 Add property index setter
- PR #1007 Replace relative path imports with absolute paths in cudf
- PR #1013 select columns with df.columns
- PR #1016 Rename Series.unique_count() to nunique() to match pandas API
- PR #947 Prefixsum to handle nulls and float types
- PR #1029 Remove rest of relative path imports
- PR #1021 Add filtered selection with assignment for Dataframes
- PR #872 Adding NVCategory support to cudf apis
- PR #1052 Add left/right_index and left/right_on keywords to merge
- PR #1091 Add `indicator=` and `suffixes=` keywords to merge
- PR #1107 Add unsupported keywords to Series.fillna
- PR #1032 Add string support to cuDF python
- PR #1136 Removed `gdf_concat`
- PR #1153 Added function for getting the padded allocation size for valid bitmask
- PR #1148 Add cudf.sqrt for dataframes and Series
- PR #1159 Add Python bindings for libcudf dlpack functions
- PR #1155 Add __array_ufunc__ for DataFrame and Series for sqrt
- PR #1168 to_frame for series accepts a name argument


## Improvements

- PR #1218 Add dask-cudf page to API docs
- PR #892 Add support for heterogeneous types in binary ops with JIT
- PR #730 Improve performance of `gdf_table` constructor
- PR #561 Add Doxygen style comments to Join CUDA functions
- PR #813 unified libcudf API functions by replacing gpu_ with gdf_
- PR #822 Add support for `__cuda_array_interface__` for ingest
- PR #756 Consolidate common helper functions from unordered map and multimap
- PR #753 Improve performance of groupby sum and average, especially for cases with few groups.
- PR #836 Add ingest support for arrow chunked arrays in Column, Series, DataFrame creation
- PR #763 Format doxygen comments for csv_read_arg struct
- PR #532 CSV Reader: Use type dispatcher instead of switch block
- PR #694 Unit test utilities improvements
- PR #878 Add better indexing to Groupby
- PR #554 Add `empty` method and `is_monotonic` attribute to `Index`
- PR #1040 Fixed up Doxygen comment tags
- PR #909 CSV Reader: Avoid host->device->host copy for header row data
- PR #916 Improved unit testing and error checking for `gdf_column_concat`
- PR #941 Replace `numpy` call in `Series.hash_encode` with `numba`
- PR #942 Added increment/decrement operators for wrapper types
- PR #943 Updated `count_nonzero_mask` to return `num_rows` when the mask is null
- PR #952 Added trait to map C++ type to `gdf_dtype`
- PR #966 Updated RMM submodule.
- PR #998 Add IO reader/writer modules to API docs, fix for missing cudf.Series docs
- PR #1017 concatenate along columns for Series and DataFrames
- PR #1002 Support indexing a dataframe with another boolean dataframe
- PR #1018 Better concatenation for Series and Dataframes
- PR #1036 Use Numpydoc style docstrings
- PR #1047 Adding gdf_dtype_extra_info to gdf_column_view_augmented
- PR #1054 Added default ctor to SerialTrieNode to overcome Thrust issue in CentOS7 + CUDA10
- PR #1024 CSV Reader: Add support for hexadecimal integers in integral-type columns
- PR #1033 Update `fillna()` to use libcudf function `gdf_replace_nulls`
- PR #1066 Added inplace assignment for columns and select_dtypes for dataframes
- PR #1026 CSV Reader: Change the meaning and type of the quoting parameter to match Pandas
- PR #1100 Adds `CUDF_EXPECTS` error-checking macro
- PR #1092 Fix select_dtype docstring
- PR #1111 Added cudf::table
- PR #1108 Sorting for datetime columns
- PR #1120 Return a `Series` (not a `Column`) from `Series.cat.set_categories()`
- PR #1128 CSV Reader: The last data row does not need to be line terminated
- PR #1183 Bump Arrow version to 0.12.1
- PR #1208 Default to CXX11_ABI=ON
- PR #1252 Fix NVStrings dependencies for cuda 9.2 and 10.0

## Bug Fixes

- PR #821 Fix flake8 issues revealed by flake8 update
- PR #808 Resolved renamed `d_columns_valids` variable name
- PR #820 CSV Reader: fix the issue where reader adds additional rows when file uses \r\n as a line terminator
- PR #780 CSV Reader: Fix scientific notation parsing and null values for empty quotes
- PR #815 CSV Reader: Fix data parsing when tabs are present in the input CSV file
- PR #850 Fix bug where left joins where the left df has 0 rows causes a crash
- PR #861 Fix memory leak by preserving the boolean mask index
- PR #875 Handle unnamed indexes in to/from arrow functions
- PR #877 Fix ingest of 1 row arrow tables in from arrow function
- PR #876 Added missing `<type_traits>` include
- PR #889 Deleted test_rmm.py which has now moved to RMM repo
- PR #866 Merge v0.5.1 numpy ABI hotfix into 0.6
- PR #917 value_counts return int type on empty columns
- PR #611 Renamed `gdf_reduce_optimal_output_size()` -> `gdf_reduction_get_intermediate_output_size()`
- PR #923 fix index for negative slicing for cudf dataframe and series
- PR #927 CSV Reader: Fix category GDF_CATEGORY hashes not being computed properly
- PR #921 CSV Reader: Fix parsing errors with delim_whitespace, quotations in the header row, unnamed columns
- PR #933 Fix handling objects of all nulls in series creation
- PR #940 CSV Reader: Fix an issue where the last data row is missing when using byte_range
- PR #945 CSV Reader: Fix incorrect datetime64 when milliseconds or space separator are used
- PR #959 Groupby: Problem with column name lookup
- PR #950 Converting dataframe/recarry with non-contiguous arrays
- PR #963 CSV Reader: Fix another issue with missing data rows when using byte_range
- PR #999 Fix 0 sized kernel launches and empty sort_index exception
- PR #993 Fix dtype in selecting 0 rows from objects
- PR #1009 Fix performance regression in `to_pandas` method on DataFrame
- PR #1008 Remove custom dask communication approach
- PR #1001 CSV Reader: Fix a memory access error when reading a large (>2GB) file with date columns
- PR #1019 Binary Ops: Fix error when one input column has null mask but other doesn't
- PR #1014 CSV Reader: Fix false positives in bool value detection
- PR #1034 CSV Reader: Fix parsing floating point precision and leading zero exponents
- PR #1044 CSV Reader: Fix a segfault when byte range aligns with a page
- PR #1058 Added support for `DataFrame.loc[scalar]`
- PR #1060 Fix column creation with all valid nan values
- PR #1073 CSV Reader: Fix an issue where a column name includes the return character
- PR #1090 Updating Doxygen Comments
- PR #1080 Fix dtypes returned from loc / iloc because of lists
- PR #1102 CSV Reader: Minor fixes and memory usage improvements
- PR #1174: Fix release script typo
- PR #1137 Add prebuild script for CI
- PR #1118 Enhanced the `DataFrame.from_records()` feature
- PR #1129 Fix join performance with index parameter from using numpy array
- PR #1145 Issue with .agg call on multi-column dataframes
- PR #908 Some testing code cleanup
- PR #1167 Fix issue with null_count not being set after inplace fillna()
- PR #1184 Fix iloc performance regression
- PR #1185 Support left_on/right_on and also on=str in merge
- PR #1200 Fix allocating bitmasks with numba instead of rmm in allocate_mask function
- PR #1213 Fix bug with csv reader requesting subset of columns using wrong datatype
- PR #1223 gpuCI: Fix label on rapidsai channel on gpu build scripts
- PR #1242 Add explicit Thrust exec policy to fix NVCATEGORY_TEST segfault on some platforms
- PR #1246 Fix categorical tests that failed due to bad implicit type conversion
- PR #1255 Fix overwriting conda package main label uploads
- PR #1259 Add dlpack includes to pip build


# cuDF 0.5.1 (05 Feb 2019)

## Bug Fixes

- PR #842 Avoid using numpy via cimport to prevent ABI issues in Cython compilation


# cuDF 0.5.0 (28 Jan 2019)

## New Features

- PR #722 Add bzip2 decompression support to `read_csv()`
- PR #693 add ZLIB-based GZIP/ZIP support to `read_csv_strings()`
- PR #411 added null support to gdf_order_by (new API) and cudf_table::sort
- PR #525 Added GitHub Issue templates for bugs, documentation, new features, and questions
- PR #501 CSV Reader: Add support for user-specified decimal point and thousands separator to read_csv_strings()
- PR #455 CSV Reader: Add support for user-specified decimal point and thousands separator to read_csv()
- PR #439 add `DataFrame.drop` method similar to pandas
- PR #356 add `DataFrame.transpose` method and `DataFrame.T` property similar to pandas
- PR #505 CSV Reader: Add support for user-specified boolean values
- PR #350 Implemented Series replace function
- PR #490 Added print_env.sh script to gather relevant environment details when reporting cuDF issues
- PR #474 add ZLIB-based GZIP/ZIP support to `read_csv()`
- PR #547 Added melt similar to `pandas.melt()`
- PR #491 Add CI test script to check for updates to CHANGELOG.md in PRs
- PR #550 Add CI test script to check for style issues in PRs
- PR #558 Add CI scripts for cpu-based conda and gpu-based test builds
- PR #524 Add Boolean Indexing
- PR #564 Update python `sort_values` method to use updated libcudf `gdf_order_by` API
- PR #509 CSV Reader: Input CSV file can now be passed in as a text or a binary buffer
- PR #607 Add `__iter__` and iteritems to DataFrame class
- PR #643 added a new api gdf_replace_nulls that allows a user to replace nulls in a column

## Improvements

- PR #426 Removed sort-based groupby and refactored existing groupby APIs. Also improves C++/CUDA compile time.
- PR #461 Add `CUDF_HOME` variable in README.md to replace relative pathing.
- PR #472 RMM: Created centralized rmm::device_vector alias and rmm::exec_policy
- PR #500 Improved the concurrent hash map class to support partitioned (multi-pass) hash table building.
- PR #454 Improve CSV reader docs and examples
- PR #465 Added templated C++ API for RMM to avoid explicit cast to `void**`
- PR #513 `.gitignore` tweaks
- PR #521 Add `assert_eq` function for testing
- PR #502 Simplify Dockerfile for local dev, eliminate old conda/pip envs
- PR #549 Adds `-rdynamic` compiler flag to nvcc for Debug builds
- PR #472 RMM: Created centralized rmm::device_vector alias and rmm::exec_policy
- PR #577 Added external C++ API for scatter/gather functions
- PR #500 Improved the concurrent hash map class to support partitioned (multi-pass) hash table building
- PR #583 Updated `gdf_size_type` to `int`
- PR #500 Improved the concurrent hash map class to support partitioned (multi-pass) hash table building
- PR #617 Added .dockerignore file. Prevents adding stale cmake cache files to the docker container
- PR #658 Reduced `JOIN_TEST` time by isolating overflow test of hash table size computation
- PR #664 Added Debuging instructions to README
- PR #651 Remove noqa marks in `__init__.py` files
- PR #671 CSV Reader: uncompressed buffer input can be parsed without explicitly specifying compression as None
- PR #684 Make RMM a submodule
- PR #718 Ensure sum, product, min, max methods pandas compatibility on empty datasets
- PR #720 Refactored Index classes to make them more Pandas-like, added CategoricalIndex
- PR #749 Improve to_arrow and from_arrow Pandas compatibility
- PR #766 Remove TravisCI references, remove unused variables from CMake, fix ARROW_VERSION in Cmake
- PR #773 Add build-args back to Dockerfile and handle dependencies based on environment yml file
- PR #781 Move thirdparty submodules to root and symlink in /cpp
- PR #843 Fix broken cudf/python API examples, add new methods to the API index

## Bug Fixes

- PR #569 CSV Reader: Fix days being off-by-one when parsing some dates
- PR #531 CSV Reader: Fix incorrect parsing of quoted numbers
- PR #465 Added templated C++ API for RMM to avoid explicit cast to `void**`
- PR #473 Added missing <random> include
- PR #478 CSV Reader: Add api support for auto column detection, header, mangle_dupe_cols, usecols
- PR #495 Updated README to correct where cffi pytest should be executed
- PR #501 Fix the intermittent segfault caused by the `thousands` and `compression` parameters in the csv reader
- PR #502 Simplify Dockerfile for local dev, eliminate old conda/pip envs
- PR #512 fix bug for `on` parameter in `DataFrame.merge` to allow for None or single column name
- PR #511 Updated python/cudf/bindings/join.pyx to fix cudf merge printing out dtypes
- PR #513 `.gitignore` tweaks
- PR #521 Add `assert_eq` function for testing
- PR #537 Fix CMAKE_CUDA_STANDARD_REQURIED typo in CMakeLists.txt
- PR #447 Fix silent failure in initializing DataFrame from generator
- PR #545 Temporarily disable csv reader thousands test to prevent segfault (test re-enabled in PR #501)
- PR #559 Fix Assertion error while using `applymap` to change the output dtype
- PR #575 Update `print_env.sh` script to better handle missing commands
- PR #612 Prevent an exception from occuring with true division on integer series.
- PR #630 Fix deprecation warning for `pd.core.common.is_categorical_dtype`
- PR #622 Fix Series.append() behaviour when appending values with different numeric dtype
- PR #603 Fix error while creating an empty column using None.
- PR #673 Fix array of strings not being caught in from_pandas
- PR #644 Fix return type and column support of dataframe.quantile()
- PR #634 Fix create `DataFrame.from_pandas()` with numeric column names
- PR #654 Add resolution check for GDF_TIMESTAMP in Join
- PR #648 Enforce one-to-one copy required when using `numba>=0.42.0`
- PR #645 Fix cmake build type handling not setting debug options when CMAKE_BUILD_TYPE=="Debug"
- PR #669 Fix GIL deadlock when launching multiple python threads that make Cython calls
- PR #665 Reworked the hash map to add a way to report the destination partition for a key
- PR #670 CMAKE: Fix env include path taking precedence over libcudf source headers
- PR #674 Check for gdf supported column types
- PR #677 Fix 'gdf_csv_test_Dates' gtest failure due to missing nrows parameter
- PR #604 Fix the parsing errors while reading a csv file using `sep` instead of `delimiter`.
- PR #686 Fix converting nulls to NaT values when converting Series to Pandas/Numpy
- PR #689 CSV Reader: Fix behavior with skiprows+header to match pandas implementation
- PR #691 Fixes Join on empty input DFs
- PR #706 CSV Reader: Fix broken dtype inference when whitespace is in data
- PR #717 CSV reader: fix behavior when parsing a csv file with no data rows
- PR #724 CSV Reader: fix build issue due to parameter type mismatch in a std::max call
- PR #734 Prevents reading undefined memory in gpu_expand_mask_bits numba kernel
- PR #747 CSV Reader: fix an issue where CUDA allocations fail with some large input files
- PR #750 Fix race condition for handling NVStrings in CMake
- PR #719 Fix merge column ordering
- PR #770 Fix issue where RMM submodule pointed to wrong branch and pin other to correct branches
- PR #778 Fix hard coded ABI off setting
- PR #784 Update RMM submodule commit-ish and pip paths
- PR #794 Update `rmm::exec_policy` usage to fix segmentation faults when used as temprory allocator.
- PR #800 Point git submodules to branches of forks instead of exact commits


# cuDF 0.4.0 (05 Dec 2018)

## New Features

- PR #398 add pandas-compatible `DataFrame.shape()` and `Series.shape()`
- PR #394 New documentation feature "10 Minutes to cuDF"
- PR #361 CSV Reader: Add support for strings with delimiters

## Improvements

 - PR #436 Improvements for type_dispatcher and wrapper structs
 - PR #429 Add CHANGELOG.md (this file)
 - PR #266 use faster CUDA-accelerated DataFrame column/Series concatenation.
 - PR #379 new C++ `type_dispatcher` reduces code complexity in supporting many data types.
 - PR #349 Improve performance for creating columns from memoryview objects
 - PR #445 Update reductions to use type_dispatcher. Adds integer types support to sum_of_squares.
 - PR #448 Improve installation instructions in README.md
 - PR #456 Change default CMake build to Release, and added option for disabling compilation of tests

## Bug Fixes

 - PR #444 Fix csv_test CUDA too many resources requested fail.
 - PR #396 added missing output buffer in validity tests for groupbys.
 - PR #408 Dockerfile updates for source reorganization
 - PR #437 Add cffi to Dockerfile conda env, fixes "cannot import name 'librmm'"
 - PR #417 Fix `map_test` failure with CUDA 10
 - PR #414 Fix CMake installation include file paths
 - PR #418 Properly cast string dtypes to programmatic dtypes when instantiating columns
 - PR #427 Fix and tests for Concatenation illegal memory access with nulls


# cuDF 0.3.0 (23 Nov 2018)

## New Features

 - PR #336 CSV Reader string support

## Improvements

 - PR #354 source code refactored for better organization. CMake build system overhaul. Beginning of transition to Cython bindings.
 - PR #290 Add support for typecasting to/from datetime dtype
 - PR #323 Add handling pyarrow boolean arrays in input/out, add tests
 - PR #325 GDF_VALIDITY_UNSUPPORTED now returned for algorithms that don't support non-empty valid bitmasks
 - PR #381 Faster InputTooLarge Join test completes in ms rather than minutes.
 - PR #373 .gitignore improvements
 - PR #367 Doc cleanup & examples for DataFrame methods
 - PR #333 Add Rapids Memory Manager documentation
 - PR #321 Rapids Memory Manager adds file/line location logging and convenience macros
 - PR #334 Implement DataFrame `__copy__` and `__deepcopy__`
 - PR #271 Add NVTX ranges to pygdf
 - PR #311 Document system requirements for conda install

## Bug Fixes

 - PR #337 Retain index on `scale()` function
 - PR #344 Fix test failure due to PyArrow 0.11 Boolean handling
 - PR #364 Remove noexcept from managed_allocator;  CMakeLists fix for NVstrings
 - PR #357 Fix bug that made all series be considered booleans for indexing
 - PR #351 replace conda env configuration for developers
 - PRs #346 #360 Fix CSV reading of negative numbers
 - PR #342 Fix CMake to use conda-installed nvstrings
 - PR #341 Preserve categorical dtype after groupby aggregations
 - PR #315 ReadTheDocs build update to fix missing libcuda.so
 - PR #320 FIX out-of-bounds access error in reductions.cu
 - PR #319 Fix out-of-bounds memory access in libcudf count_valid_bits
 - PR #303 Fix printing empty dataframe


# cuDF 0.2.0 and cuDF 0.1.0

These were initial releases of cuDF based on previously separate pyGDF and libGDF libraries.<|MERGE_RESOLUTION|>--- conflicted
+++ resolved
@@ -20,9 +20,7 @@
 - PR #1863 Series and Dataframe methods for all and any
 - PR #1921 Add additional formats for typecasting to/from strings
 - PR #1807 Add Series.dropna()
-<<<<<<< HEAD
 - PR #1987 Allow user defined functions in the form of ptx code to be passed to binops
-=======
 - PR #1948 Add operator functions like `Series.add()` to DataFrame and Series
 - PR #1954 Add skip test argument to GPU build script
 - PR #1984 Add rolling window operations Series.rolling() and DataFrame.rolling()
@@ -30,7 +28,6 @@
 - PR #1998 Add google benchmark to cudf
 - PR #1845 Add cudf::drop_duplicates, DataFrame.drop_duplicates
 - PR #1652 Added `Series.where()` feature 
->>>>>>> 7639414a
 
 ## Improvements
 
