--- conflicted
+++ resolved
@@ -7,11 +7,8 @@
 ## Improvements
 
 - PR #730 Improve performance of `gdf_table` constructor
-<<<<<<< HEAD
 - PR #822 Add support for `__cuda_array_interface__` for ingest
-=======
 - PR #532 CSV Reader: Use type dispatcher instead of switch block
->>>>>>> 7b1dc8bb
 
 ## Bug Fixes
 
