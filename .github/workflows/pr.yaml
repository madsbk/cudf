name: pr

on:
  push:
    branches:
      - "pull-request/[0-9]+"

concurrency:
  group: ${{ github.workflow }}-${{ github.ref }}
  cancel-in-progress: true

jobs:
  # Please keep pr-builder as the top job here
  pr-builder:
    needs:
      - check-nightly-ci
      - changed-files
      - checks
      - conda-cpp-build
      - cpp-linters
      - conda-cpp-checks
      - conda-cpp-tests
      - conda-python-build
      - conda-python-cudf-tests
      - conda-python-other-tests
      - conda-java-tests
      - conda-notebook-tests
      - docs-build
      - wheel-build-libcudf
      - wheel-build-pylibcudf
      - wheel-build-cudf
      - wheel-tests-cudf
      - wheel-build-cudf-polars
      - wheel-tests-cudf-polars
      - cudf-polars-polars-tests
      - wheel-build-dask-cudf
      - wheel-tests-dask-cudf
      - devcontainer
      - unit-tests-cudf-pandas
      - pandas-tests
      - pandas-tests-diff
      - narwhals-tests
      - telemetry-setup
      - third-party-integration-tests-cudf-pandas
    secrets: inherit
<<<<<<< HEAD
    uses: rapidsai/shared-workflows/.github/workflows/pr-builder.yaml@branch-25.08
=======
    uses: rapidsai/shared-workflows/.github/workflows/pr-builder.yaml@python-3.13
>>>>>>> c8a4deb4
    if: always()
    with:
      needs: ${{ toJSON(needs) }}
  telemetry-setup:
    continue-on-error: true
    runs-on: ubuntu-latest
    env:
      OTEL_SERVICE_NAME: 'pr-cudf'
    steps:
      - name: Telemetry setup
        if: ${{ vars.TELEMETRY_ENABLED == 'true' }}
        uses: rapidsai/shared-actions/telemetry-dispatch-stash-base-env-vars@main
  check-nightly-ci:
    # Switch to ubuntu-latest once it defaults to a version of Ubuntu that
    # provides at least Python 3.11 (see
    # https://docs.python.org/3/library/datetime.html#datetime.date.fromisoformat)
    runs-on: ubuntu-24.04
    env:
      RAPIDS_GH_TOKEN: ${{ secrets.GITHUB_TOKEN }}
    steps:
      - name: Check if nightly CI is passing
        uses: rapidsai/shared-actions/check_nightly_success/dispatch@main
        with:
          repo: cudf
  changed-files:
    secrets: inherit
    needs: telemetry-setup
<<<<<<< HEAD
    uses: rapidsai/shared-workflows/.github/workflows/changed-files.yaml@branch-25.08
=======
    uses: rapidsai/shared-workflows/.github/workflows/changed-files.yaml@python-3.13
>>>>>>> c8a4deb4
    with:
      files_yaml: |
        test_cpp:
          - '**'
          - '!.devcontainer/**'
          - '!CONTRIBUTING.md'
          - '!README.md'
          - '!ci/cudf_pandas_scripts/**'
          - '!docs/**'
          - '!img/**'
          - '!java/**'
          - '!notebooks/**'
          - '!python/**'
        test_cudf_pandas:
          - '**'
          - '!.devcontainer/**'
          - '!CONTRIBUTING.md'
          - '!README.md'
          - '!docs/**'
          - '!img/**'
          - '!java/**'
          - '!notebooks/**'
        test_java:
          - '**'
          - '!.devcontainer/**'
          - '!CONTRIBUTING.md'
          - '!README.md'
          - '!ci/cudf_pandas_scripts/**'
          - '!docs/**'
          - '!img/**'
          - '!notebooks/**'
          - '!python/**'
        test_notebooks:
          - '**'
          - '!.devcontainer/**'
          - '!CONTRIBUTING.md'
          - '!README.md'
          - '!ci/cudf_pandas_scripts/**'
          - '!java/**'
        test_python:
          - '**'
          - '!.devcontainer/**'
          - '!CONTRIBUTING.md'
          - '!README.md'
          - '!ci/cudf_pandas_scripts/**'
          - '!docs/**'
          - '!img/**'
          - '!java/**'
          - '!notebooks/**'
  checks:
    secrets: inherit
    needs: telemetry-setup
<<<<<<< HEAD
    uses: rapidsai/shared-workflows/.github/workflows/checks.yaml@branch-25.08
=======
    uses: rapidsai/shared-workflows/.github/workflows/checks.yaml@python-3.13
>>>>>>> c8a4deb4
    with:
      enable_check_generated_files: false
      ignored_pr_jobs: "telemetry-summarize spark-rapids-jni"
  conda-cpp-build:
    needs: checks
    secrets: inherit
<<<<<<< HEAD
    uses: rapidsai/shared-workflows/.github/workflows/conda-cpp-build.yaml@branch-25.08
=======
    uses: rapidsai/shared-workflows/.github/workflows/conda-cpp-build.yaml@python-3.13
>>>>>>> c8a4deb4
    with:
      build_type: pull-request
      node_type: "cpu16"
  cpp-linters:
    secrets: inherit
    needs: checks
<<<<<<< HEAD
    uses: rapidsai/shared-workflows/.github/workflows/custom-job.yaml@branch-25.08
=======
    uses: rapidsai/shared-workflows/.github/workflows/custom-job.yaml@python-3.13
>>>>>>> c8a4deb4
    with:
      build_type: pull-request
      run_script: "ci/cpp_linters.sh"
      node_type: "cpu16"
  conda-cpp-checks:
    needs: conda-cpp-build
    secrets: inherit
<<<<<<< HEAD
    uses: rapidsai/shared-workflows/.github/workflows/conda-cpp-post-build-checks.yaml@branch-25.08
=======
    uses: rapidsai/shared-workflows/.github/workflows/conda-cpp-post-build-checks.yaml@python-3.13
>>>>>>> c8a4deb4
    with:
      build_type: pull-request
      enable_check_symbols: true
  conda-cpp-tests:
    needs: [conda-cpp-build, changed-files]
    secrets: inherit
<<<<<<< HEAD
    uses: rapidsai/shared-workflows/.github/workflows/conda-cpp-tests.yaml@branch-25.08
=======
    uses: rapidsai/shared-workflows/.github/workflows/conda-cpp-tests.yaml@python-3.13
>>>>>>> c8a4deb4
    if: fromJSON(needs.changed-files.outputs.changed_file_groups).test_cpp
    with:
      build_type: pull-request
  conda-python-build:
    needs: conda-cpp-build
    secrets: inherit
<<<<<<< HEAD
    uses: rapidsai/shared-workflows/.github/workflows/conda-python-build.yaml@branch-25.08
=======
    uses: rapidsai/shared-workflows/.github/workflows/conda-python-build.yaml@python-3.13
>>>>>>> c8a4deb4
    with:
      build_type: pull-request
  conda-python-cudf-tests:
    needs: [conda-python-build, changed-files]
    secrets: inherit
<<<<<<< HEAD
    uses: rapidsai/shared-workflows/.github/workflows/conda-python-tests.yaml@branch-25.08
=======
    uses: rapidsai/shared-workflows/.github/workflows/conda-python-tests.yaml@python-3.13
>>>>>>> c8a4deb4
    if: fromJSON(needs.changed-files.outputs.changed_file_groups).test_python
    with:
      build_type: pull-request
      script: "ci/test_python_cudf.sh"
  conda-python-other-tests:
    # Tests for dask_cudf, custreamz, cudf_kafka are separated for CI parallelism
    needs: [conda-python-build, changed-files]
    secrets: inherit
<<<<<<< HEAD
    uses: rapidsai/shared-workflows/.github/workflows/conda-python-tests.yaml@branch-25.08
=======
    uses: rapidsai/shared-workflows/.github/workflows/conda-python-tests.yaml@python-3.13
>>>>>>> c8a4deb4
    if: fromJSON(needs.changed-files.outputs.changed_file_groups).test_python
    with:
      build_type: pull-request
      script: "ci/test_python_other.sh"
  conda-java-tests:
    needs: [conda-cpp-build, changed-files]
    secrets: inherit
<<<<<<< HEAD
    uses: rapidsai/shared-workflows/.github/workflows/custom-job.yaml@branch-25.08
=======
    uses: rapidsai/shared-workflows/.github/workflows/custom-job.yaml@python-3.13
>>>>>>> c8a4deb4
    if: fromJSON(needs.changed-files.outputs.changed_file_groups).test_java
    with:
      build_type: pull-request
      node_type: "gpu-l4-latest-1"
      arch: "amd64"
      container_image: "rapidsai/ci-conda:latest"
      run_script: "ci/test_java.sh"
  conda-notebook-tests:
    needs: [conda-python-build, changed-files]
    secrets: inherit
<<<<<<< HEAD
    uses: rapidsai/shared-workflows/.github/workflows/custom-job.yaml@branch-25.08
=======
    uses: rapidsai/shared-workflows/.github/workflows/custom-job.yaml@python-3.13
>>>>>>> c8a4deb4
    if: fromJSON(needs.changed-files.outputs.changed_file_groups).test_notebooks
    with:
      build_type: pull-request
      node_type: "gpu-l4-latest-1"
      arch: "amd64"
      container_image: "rapidsai/ci-conda:latest"
      run_script: "ci/test_notebooks.sh"
  docs-build:
    needs: conda-python-build
    secrets: inherit
<<<<<<< HEAD
    uses: rapidsai/shared-workflows/.github/workflows/custom-job.yaml@branch-25.08
=======
    uses: rapidsai/shared-workflows/.github/workflows/custom-job.yaml@python-3.13
>>>>>>> c8a4deb4
    with:
      build_type: pull-request
      node_type: "gpu-l4-latest-1"
      arch: "amd64"
      container_image: "rapidsai/ci-conda:latest"
      run_script: "ci/build_docs.sh"
  wheel-build-libcudf:
    needs: checks
    secrets: inherit
<<<<<<< HEAD
    uses: rapidsai/shared-workflows/.github/workflows/wheels-build.yaml@branch-25.08
=======
    uses: rapidsai/shared-workflows/.github/workflows/wheels-build.yaml@python-3.13
>>>>>>> c8a4deb4
    with:
      # build for every combination of arch and CUDA version, but only for the latest Python
      matrix_filter: group_by([.ARCH, (.CUDA_VER|split(".")|map(tonumber)|.[0])]) | map(max_by(.PY_VER|split(".")|map(tonumber)))
      build_type: pull-request
      node_type: "cpu16"
      script: "ci/build_wheel_libcudf.sh"
      package-name: libcudf
      package-type: cpp
  wheel-build-pylibcudf:
    needs: [checks, wheel-build-libcudf]
    secrets: inherit
<<<<<<< HEAD
    uses: rapidsai/shared-workflows/.github/workflows/wheels-build.yaml@branch-25.08
=======
    uses: rapidsai/shared-workflows/.github/workflows/wheels-build.yaml@python-3.13
>>>>>>> c8a4deb4
    with:
      build_type: pull-request
      script: "ci/build_wheel_pylibcudf.sh"
      package-name: pylibcudf
      package-type: python
  wheel-build-cudf:
    needs: wheel-build-pylibcudf
    secrets: inherit
<<<<<<< HEAD
    uses: rapidsai/shared-workflows/.github/workflows/wheels-build.yaml@branch-25.08
=======
    uses: rapidsai/shared-workflows/.github/workflows/wheels-build.yaml@python-3.13
>>>>>>> c8a4deb4
    with:
      build_type: pull-request
      script: "ci/build_wheel_cudf.sh"
      package-name: cudf
      package-type: python
  wheel-tests-cudf:
    needs: [wheel-build-cudf, changed-files]
    secrets: inherit
<<<<<<< HEAD
    uses: rapidsai/shared-workflows/.github/workflows/wheels-test.yaml@branch-25.08
=======
    uses: rapidsai/shared-workflows/.github/workflows/wheels-test.yaml@python-3.13
>>>>>>> c8a4deb4
    if: fromJSON(needs.changed-files.outputs.changed_file_groups).test_python
    with:
      build_type: pull-request
      script: ci/test_wheel_cudf.sh
  wheel-build-cudf-polars:
    needs: wheel-build-pylibcudf
    secrets: inherit
<<<<<<< HEAD
    uses: rapidsai/shared-workflows/.github/workflows/wheels-build.yaml@branch-25.08
=======
    uses: rapidsai/shared-workflows/.github/workflows/wheels-build.yaml@python-3.13
>>>>>>> c8a4deb4
    with:
      # This selects "ARCH=amd64 + the latest supported Python + CUDA".
      matrix_filter: map(select(.ARCH == "amd64")) | group_by(.CUDA_VER|split(".")|map(tonumber)|.[0]) | map(max_by([(.PY_VER|split(".")|map(tonumber)), (.CUDA_VER|split(".")|map(tonumber))]))
      build_type: pull-request
      script: "ci/build_wheel_cudf_polars.sh"
      package-name: cudf_polars
      package-type: python
      pure-wheel: true
  wheel-tests-cudf-polars:
    needs: [wheel-build-cudf-polars, changed-files]
    secrets: inherit
<<<<<<< HEAD
    uses: rapidsai/shared-workflows/.github/workflows/wheels-test.yaml@branch-25.08
=======
    uses: rapidsai/shared-workflows/.github/workflows/wheels-test.yaml@python-3.13
>>>>>>> c8a4deb4
    if: fromJSON(needs.changed-files.outputs.changed_file_groups).test_python
    with:
      # This selects "ARCH=amd64 + the latest supported Python + CUDA".
      matrix_filter: map(select(.ARCH == "amd64")) | group_by(.CUDA_VER|split(".")|map(tonumber)|.[0]) | map(max_by([(.PY_VER|split(".")|map(tonumber)), (.CUDA_VER|split(".")|map(tonumber))]))
      build_type: pull-request
      script: "ci/test_wheel_cudf_polars.sh"
  cudf-polars-polars-tests:
    needs: wheel-build-cudf-polars
    secrets: inherit
<<<<<<< HEAD
    uses: rapidsai/shared-workflows/.github/workflows/wheels-test.yaml@branch-25.08
=======
    uses: rapidsai/shared-workflows/.github/workflows/wheels-test.yaml@python-3.13
>>>>>>> c8a4deb4
    with:
      # This selects "ARCH=amd64 + the latest supported Python + CUDA".
      matrix_filter: map(select(.ARCH == "amd64")) | group_by(.CUDA_VER|split(".")|map(tonumber)|.[0]) | map(max_by([(.PY_VER|split(".")|map(tonumber)), (.CUDA_VER|split(".")|map(tonumber))]))
      build_type: pull-request
      script: "ci/test_cudf_polars_polars_tests.sh"
  wheel-build-dask-cudf:
    needs: wheel-build-cudf
    secrets: inherit
<<<<<<< HEAD
    uses: rapidsai/shared-workflows/.github/workflows/wheels-build.yaml@branch-25.08
=======
    uses: rapidsai/shared-workflows/.github/workflows/wheels-build.yaml@python-3.13
>>>>>>> c8a4deb4
    with:
      # This selects "ARCH=amd64 + the latest supported Python + CUDA".
      matrix_filter: map(select(.ARCH == "amd64")) | group_by(.CUDA_VER|split(".")|map(tonumber)|.[0]) | map(max_by([(.PY_VER|split(".")|map(tonumber)), (.CUDA_VER|split(".")|map(tonumber))]))
      build_type: pull-request
      script: "ci/build_wheel_dask_cudf.sh"
      package-name: dask_cudf
      package-type: python
      pure-wheel: true
  wheel-tests-dask-cudf:
    needs: [wheel-build-dask-cudf, changed-files]
    secrets: inherit
<<<<<<< HEAD
    uses: rapidsai/shared-workflows/.github/workflows/wheels-test.yaml@branch-25.08
=======
    uses: rapidsai/shared-workflows/.github/workflows/wheels-test.yaml@python-3.13
>>>>>>> c8a4deb4
    if: fromJSON(needs.changed-files.outputs.changed_file_groups).test_python
    with:
      # This selects "ARCH=amd64 + the latest supported Python + CUDA".
      matrix_filter: map(select(.ARCH == "amd64")) | group_by(.CUDA_VER|split(".")|map(tonumber)|.[0]) | map(max_by([(.PY_VER|split(".")|map(tonumber)), (.CUDA_VER|split(".")|map(tonumber))]))
      build_type: pull-request
      script: ci/test_wheel_dask_cudf.sh
  devcontainer:
    secrets: inherit
    needs: telemetry-setup
<<<<<<< HEAD
    uses: rapidsai/shared-workflows/.github/workflows/build-in-devcontainer.yaml@branch-25.08
=======
    uses: rapidsai/shared-workflows/.github/workflows/build-in-devcontainer.yaml@python-3.13
>>>>>>> c8a4deb4
    with:
      node_type: "cpu32"
      arch: '["amd64"]'
      cuda: '["12.8"]'
      build_command: |
        sccache -z;
        build-all -DBUILD_BENCHMARKS=ON --verbose;
        sccache -s;
  unit-tests-cudf-pandas:
    needs: [wheel-build-cudf, changed-files]
    secrets: inherit
<<<<<<< HEAD
    uses: rapidsai/shared-workflows/.github/workflows/wheels-test.yaml@branch-25.08
=======
    uses: rapidsai/shared-workflows/.github/workflows/wheels-test.yaml@python-3.13
>>>>>>> c8a4deb4
    if: fromJSON(needs.changed-files.outputs.changed_file_groups).test_python || fromJSON(needs.changed-files.outputs.changed_file_groups).test_cudf_pandas
    with:
      # This selects "ARCH=amd64 + the latest supported Python + CUDA".
      matrix_filter: map(select(.ARCH == "amd64")) | group_by(.CUDA_VER|split(".")|map(tonumber)|.[0]) | map(max_by([(.PY_VER|split(".")|map(tonumber)), (.CUDA_VER|split(".")|map(tonumber))]))
      build_type: pull-request
      script: ci/cudf_pandas_scripts/run_tests.sh
  third-party-integration-tests-cudf-pandas:
    needs: conda-python-build
    secrets: inherit
<<<<<<< HEAD
    uses: rapidsai/shared-workflows/.github/workflows/custom-job.yaml@branch-25.08
=======
    uses: rapidsai/shared-workflows/.github/workflows/custom-job.yaml@python-3.13
>>>>>>> c8a4deb4
    with:
      build_type: pull-request
      branch: ${{ inputs.branch }}
      date: ${{ inputs.date }}
      sha: ${{ inputs.sha }}
      node_type: "gpu-l4-latest-1"
      continue-on-error: true
      container_image: "rapidsai/ci-conda:latest"
      run_script: |
        ci/cudf_pandas_scripts/third-party-integration/test.sh python/cudf/cudf_pandas_tests/third_party_integration_tests/dependencies.yaml
  pandas-tests:
    # run the Pandas unit tests using PR branch
    needs: [wheel-build-cudf, changed-files]
    secrets: inherit
<<<<<<< HEAD
    uses: rapidsai/shared-workflows/.github/workflows/wheels-test.yaml@branch-25.08
=======
    uses: rapidsai/shared-workflows/.github/workflows/wheels-test.yaml@python-3.13
>>>>>>> c8a4deb4
    if: fromJSON(needs.changed-files.outputs.changed_file_groups).test_python || fromJSON(needs.changed-files.outputs.changed_file_groups).test_cudf_pandas
    with:
      # This selects "ARCH=amd64 + the latest supported Python + CUDA".
      matrix_filter: map(select(.ARCH == "amd64")) | group_by(.CUDA_VER|split(".")|map(tonumber)|.[0]) | map(max_by([(.PY_VER|split(".")|map(tonumber)), (.CUDA_VER|split(".")|map(tonumber))]))
      build_type: pull-request
      script: ci/cudf_pandas_scripts/pandas-tests/run.sh pr
      # Hide test failures because they exceed the GITHUB_STEP_SUMMARY output limit.
      test_summary_show: "none"
  pandas-tests-diff:
    # diff the results of running the Pandas unit tests and publish a job summary
    needs: pandas-tests
<<<<<<< HEAD
    uses: rapidsai/shared-workflows/.github/workflows/custom-job.yaml@branch-25.08
=======
    uses: rapidsai/shared-workflows/.github/workflows/custom-job.yaml@python-3.13
>>>>>>> c8a4deb4
    with:
        node_type: "cpu4"
        build_type: pull-request
        run_script: "ci/cudf_pandas_scripts/pandas-tests/diff.sh"
  narwhals-tests:
    needs: [conda-python-build, changed-files]
    secrets: inherit
<<<<<<< HEAD
    uses: rapidsai/shared-workflows/.github/workflows/custom-job.yaml@branch-25.08
=======
    uses: rapidsai/shared-workflows/.github/workflows/custom-job.yaml@python-3.13
>>>>>>> c8a4deb4
    if: fromJSON(needs.changed-files.outputs.changed_file_groups).test_python
    with:
      build_type: pull-request
      branch: ${{ inputs.branch }}
      date: ${{ inputs.date }}
      sha: ${{ inputs.sha }}
      node_type: "gpu-l4-latest-1"
      container_image: "rapidsai/ci-conda:latest"
      run_script: ci/test_narwhals.sh
  spark-rapids-jni:
    needs: changed-files
    uses: ./.github/workflows/spark-rapids-jni.yaml
    if: fromJSON(needs.changed-files.outputs.changed_file_groups).test_java

  telemetry-summarize:
    # This job must use a self-hosted runner to record telemetry traces.
    runs-on: linux-amd64-cpu4
    needs: pr-builder
    if: ${{ vars.TELEMETRY_ENABLED == 'true' && !cancelled() }}
    continue-on-error: true
    steps:
      - name: Telemetry summarize
        uses: rapidsai/shared-actions/telemetry-dispatch-summarize@main<|MERGE_RESOLUTION|>--- conflicted
+++ resolved
@@ -43,11 +43,7 @@
       - telemetry-setup
       - third-party-integration-tests-cudf-pandas
     secrets: inherit
-<<<<<<< HEAD
     uses: rapidsai/shared-workflows/.github/workflows/pr-builder.yaml@branch-25.08
-=======
-    uses: rapidsai/shared-workflows/.github/workflows/pr-builder.yaml@python-3.13
->>>>>>> c8a4deb4
     if: always()
     with:
       needs: ${{ toJSON(needs) }}
@@ -75,11 +71,7 @@
   changed-files:
     secrets: inherit
     needs: telemetry-setup
-<<<<<<< HEAD
     uses: rapidsai/shared-workflows/.github/workflows/changed-files.yaml@branch-25.08
-=======
-    uses: rapidsai/shared-workflows/.github/workflows/changed-files.yaml@python-3.13
->>>>>>> c8a4deb4
     with:
       files_yaml: |
         test_cpp:
@@ -132,33 +124,21 @@
   checks:
     secrets: inherit
     needs: telemetry-setup
-<<<<<<< HEAD
     uses: rapidsai/shared-workflows/.github/workflows/checks.yaml@branch-25.08
-=======
-    uses: rapidsai/shared-workflows/.github/workflows/checks.yaml@python-3.13
->>>>>>> c8a4deb4
     with:
       enable_check_generated_files: false
       ignored_pr_jobs: "telemetry-summarize spark-rapids-jni"
   conda-cpp-build:
     needs: checks
     secrets: inherit
-<<<<<<< HEAD
     uses: rapidsai/shared-workflows/.github/workflows/conda-cpp-build.yaml@branch-25.08
-=======
-    uses: rapidsai/shared-workflows/.github/workflows/conda-cpp-build.yaml@python-3.13
->>>>>>> c8a4deb4
     with:
       build_type: pull-request
       node_type: "cpu16"
   cpp-linters:
     secrets: inherit
     needs: checks
-<<<<<<< HEAD
-    uses: rapidsai/shared-workflows/.github/workflows/custom-job.yaml@branch-25.08
-=======
-    uses: rapidsai/shared-workflows/.github/workflows/custom-job.yaml@python-3.13
->>>>>>> c8a4deb4
+    uses: rapidsai/shared-workflows/.github/workflows/custom-job.yaml@branch-25.08
     with:
       build_type: pull-request
       run_script: "ci/cpp_linters.sh"
@@ -166,43 +146,27 @@
   conda-cpp-checks:
     needs: conda-cpp-build
     secrets: inherit
-<<<<<<< HEAD
     uses: rapidsai/shared-workflows/.github/workflows/conda-cpp-post-build-checks.yaml@branch-25.08
-=======
-    uses: rapidsai/shared-workflows/.github/workflows/conda-cpp-post-build-checks.yaml@python-3.13
->>>>>>> c8a4deb4
     with:
       build_type: pull-request
       enable_check_symbols: true
   conda-cpp-tests:
     needs: [conda-cpp-build, changed-files]
     secrets: inherit
-<<<<<<< HEAD
     uses: rapidsai/shared-workflows/.github/workflows/conda-cpp-tests.yaml@branch-25.08
-=======
-    uses: rapidsai/shared-workflows/.github/workflows/conda-cpp-tests.yaml@python-3.13
->>>>>>> c8a4deb4
     if: fromJSON(needs.changed-files.outputs.changed_file_groups).test_cpp
     with:
       build_type: pull-request
   conda-python-build:
     needs: conda-cpp-build
     secrets: inherit
-<<<<<<< HEAD
     uses: rapidsai/shared-workflows/.github/workflows/conda-python-build.yaml@branch-25.08
-=======
-    uses: rapidsai/shared-workflows/.github/workflows/conda-python-build.yaml@python-3.13
->>>>>>> c8a4deb4
     with:
       build_type: pull-request
   conda-python-cudf-tests:
     needs: [conda-python-build, changed-files]
     secrets: inherit
-<<<<<<< HEAD
     uses: rapidsai/shared-workflows/.github/workflows/conda-python-tests.yaml@branch-25.08
-=======
-    uses: rapidsai/shared-workflows/.github/workflows/conda-python-tests.yaml@python-3.13
->>>>>>> c8a4deb4
     if: fromJSON(needs.changed-files.outputs.changed_file_groups).test_python
     with:
       build_type: pull-request
@@ -211,11 +175,7 @@
     # Tests for dask_cudf, custreamz, cudf_kafka are separated for CI parallelism
     needs: [conda-python-build, changed-files]
     secrets: inherit
-<<<<<<< HEAD
     uses: rapidsai/shared-workflows/.github/workflows/conda-python-tests.yaml@branch-25.08
-=======
-    uses: rapidsai/shared-workflows/.github/workflows/conda-python-tests.yaml@python-3.13
->>>>>>> c8a4deb4
     if: fromJSON(needs.changed-files.outputs.changed_file_groups).test_python
     with:
       build_type: pull-request
@@ -223,11 +183,7 @@
   conda-java-tests:
     needs: [conda-cpp-build, changed-files]
     secrets: inherit
-<<<<<<< HEAD
-    uses: rapidsai/shared-workflows/.github/workflows/custom-job.yaml@branch-25.08
-=======
-    uses: rapidsai/shared-workflows/.github/workflows/custom-job.yaml@python-3.13
->>>>>>> c8a4deb4
+    uses: rapidsai/shared-workflows/.github/workflows/custom-job.yaml@branch-25.08
     if: fromJSON(needs.changed-files.outputs.changed_file_groups).test_java
     with:
       build_type: pull-request
@@ -238,11 +194,7 @@
   conda-notebook-tests:
     needs: [conda-python-build, changed-files]
     secrets: inherit
-<<<<<<< HEAD
-    uses: rapidsai/shared-workflows/.github/workflows/custom-job.yaml@branch-25.08
-=======
-    uses: rapidsai/shared-workflows/.github/workflows/custom-job.yaml@python-3.13
->>>>>>> c8a4deb4
+    uses: rapidsai/shared-workflows/.github/workflows/custom-job.yaml@branch-25.08
     if: fromJSON(needs.changed-files.outputs.changed_file_groups).test_notebooks
     with:
       build_type: pull-request
@@ -253,11 +205,7 @@
   docs-build:
     needs: conda-python-build
     secrets: inherit
-<<<<<<< HEAD
-    uses: rapidsai/shared-workflows/.github/workflows/custom-job.yaml@branch-25.08
-=======
-    uses: rapidsai/shared-workflows/.github/workflows/custom-job.yaml@python-3.13
->>>>>>> c8a4deb4
+    uses: rapidsai/shared-workflows/.github/workflows/custom-job.yaml@branch-25.08
     with:
       build_type: pull-request
       node_type: "gpu-l4-latest-1"
@@ -267,11 +215,7 @@
   wheel-build-libcudf:
     needs: checks
     secrets: inherit
-<<<<<<< HEAD
-    uses: rapidsai/shared-workflows/.github/workflows/wheels-build.yaml@branch-25.08
-=======
-    uses: rapidsai/shared-workflows/.github/workflows/wheels-build.yaml@python-3.13
->>>>>>> c8a4deb4
+    uses: rapidsai/shared-workflows/.github/workflows/wheels-build.yaml@branch-25.08
     with:
       # build for every combination of arch and CUDA version, but only for the latest Python
       matrix_filter: group_by([.ARCH, (.CUDA_VER|split(".")|map(tonumber)|.[0])]) | map(max_by(.PY_VER|split(".")|map(tonumber)))
@@ -283,11 +227,7 @@
   wheel-build-pylibcudf:
     needs: [checks, wheel-build-libcudf]
     secrets: inherit
-<<<<<<< HEAD
-    uses: rapidsai/shared-workflows/.github/workflows/wheels-build.yaml@branch-25.08
-=======
-    uses: rapidsai/shared-workflows/.github/workflows/wheels-build.yaml@python-3.13
->>>>>>> c8a4deb4
+    uses: rapidsai/shared-workflows/.github/workflows/wheels-build.yaml@branch-25.08
     with:
       build_type: pull-request
       script: "ci/build_wheel_pylibcudf.sh"
@@ -296,11 +236,7 @@
   wheel-build-cudf:
     needs: wheel-build-pylibcudf
     secrets: inherit
-<<<<<<< HEAD
-    uses: rapidsai/shared-workflows/.github/workflows/wheels-build.yaml@branch-25.08
-=======
-    uses: rapidsai/shared-workflows/.github/workflows/wheels-build.yaml@python-3.13
->>>>>>> c8a4deb4
+    uses: rapidsai/shared-workflows/.github/workflows/wheels-build.yaml@branch-25.08
     with:
       build_type: pull-request
       script: "ci/build_wheel_cudf.sh"
@@ -309,11 +245,7 @@
   wheel-tests-cudf:
     needs: [wheel-build-cudf, changed-files]
     secrets: inherit
-<<<<<<< HEAD
-    uses: rapidsai/shared-workflows/.github/workflows/wheels-test.yaml@branch-25.08
-=======
-    uses: rapidsai/shared-workflows/.github/workflows/wheels-test.yaml@python-3.13
->>>>>>> c8a4deb4
+    uses: rapidsai/shared-workflows/.github/workflows/wheels-test.yaml@branch-25.08
     if: fromJSON(needs.changed-files.outputs.changed_file_groups).test_python
     with:
       build_type: pull-request
@@ -321,11 +253,7 @@
   wheel-build-cudf-polars:
     needs: wheel-build-pylibcudf
     secrets: inherit
-<<<<<<< HEAD
-    uses: rapidsai/shared-workflows/.github/workflows/wheels-build.yaml@branch-25.08
-=======
-    uses: rapidsai/shared-workflows/.github/workflows/wheels-build.yaml@python-3.13
->>>>>>> c8a4deb4
+    uses: rapidsai/shared-workflows/.github/workflows/wheels-build.yaml@branch-25.08
     with:
       # This selects "ARCH=amd64 + the latest supported Python + CUDA".
       matrix_filter: map(select(.ARCH == "amd64")) | group_by(.CUDA_VER|split(".")|map(tonumber)|.[0]) | map(max_by([(.PY_VER|split(".")|map(tonumber)), (.CUDA_VER|split(".")|map(tonumber))]))
@@ -337,11 +265,7 @@
   wheel-tests-cudf-polars:
     needs: [wheel-build-cudf-polars, changed-files]
     secrets: inherit
-<<<<<<< HEAD
-    uses: rapidsai/shared-workflows/.github/workflows/wheels-test.yaml@branch-25.08
-=======
-    uses: rapidsai/shared-workflows/.github/workflows/wheels-test.yaml@python-3.13
->>>>>>> c8a4deb4
+    uses: rapidsai/shared-workflows/.github/workflows/wheels-test.yaml@branch-25.08
     if: fromJSON(needs.changed-files.outputs.changed_file_groups).test_python
     with:
       # This selects "ARCH=amd64 + the latest supported Python + CUDA".
@@ -351,11 +275,7 @@
   cudf-polars-polars-tests:
     needs: wheel-build-cudf-polars
     secrets: inherit
-<<<<<<< HEAD
-    uses: rapidsai/shared-workflows/.github/workflows/wheels-test.yaml@branch-25.08
-=======
-    uses: rapidsai/shared-workflows/.github/workflows/wheels-test.yaml@python-3.13
->>>>>>> c8a4deb4
+    uses: rapidsai/shared-workflows/.github/workflows/wheels-test.yaml@branch-25.08
     with:
       # This selects "ARCH=amd64 + the latest supported Python + CUDA".
       matrix_filter: map(select(.ARCH == "amd64")) | group_by(.CUDA_VER|split(".")|map(tonumber)|.[0]) | map(max_by([(.PY_VER|split(".")|map(tonumber)), (.CUDA_VER|split(".")|map(tonumber))]))
@@ -364,11 +284,7 @@
   wheel-build-dask-cudf:
     needs: wheel-build-cudf
     secrets: inherit
-<<<<<<< HEAD
-    uses: rapidsai/shared-workflows/.github/workflows/wheels-build.yaml@branch-25.08
-=======
-    uses: rapidsai/shared-workflows/.github/workflows/wheels-build.yaml@python-3.13
->>>>>>> c8a4deb4
+    uses: rapidsai/shared-workflows/.github/workflows/wheels-build.yaml@branch-25.08
     with:
       # This selects "ARCH=amd64 + the latest supported Python + CUDA".
       matrix_filter: map(select(.ARCH == "amd64")) | group_by(.CUDA_VER|split(".")|map(tonumber)|.[0]) | map(max_by([(.PY_VER|split(".")|map(tonumber)), (.CUDA_VER|split(".")|map(tonumber))]))
@@ -380,11 +296,7 @@
   wheel-tests-dask-cudf:
     needs: [wheel-build-dask-cudf, changed-files]
     secrets: inherit
-<<<<<<< HEAD
-    uses: rapidsai/shared-workflows/.github/workflows/wheels-test.yaml@branch-25.08
-=======
-    uses: rapidsai/shared-workflows/.github/workflows/wheels-test.yaml@python-3.13
->>>>>>> c8a4deb4
+    uses: rapidsai/shared-workflows/.github/workflows/wheels-test.yaml@branch-25.08
     if: fromJSON(needs.changed-files.outputs.changed_file_groups).test_python
     with:
       # This selects "ARCH=amd64 + the latest supported Python + CUDA".
@@ -394,11 +306,7 @@
   devcontainer:
     secrets: inherit
     needs: telemetry-setup
-<<<<<<< HEAD
     uses: rapidsai/shared-workflows/.github/workflows/build-in-devcontainer.yaml@branch-25.08
-=======
-    uses: rapidsai/shared-workflows/.github/workflows/build-in-devcontainer.yaml@python-3.13
->>>>>>> c8a4deb4
     with:
       node_type: "cpu32"
       arch: '["amd64"]'
@@ -410,11 +318,7 @@
   unit-tests-cudf-pandas:
     needs: [wheel-build-cudf, changed-files]
     secrets: inherit
-<<<<<<< HEAD
-    uses: rapidsai/shared-workflows/.github/workflows/wheels-test.yaml@branch-25.08
-=======
-    uses: rapidsai/shared-workflows/.github/workflows/wheels-test.yaml@python-3.13
->>>>>>> c8a4deb4
+    uses: rapidsai/shared-workflows/.github/workflows/wheels-test.yaml@branch-25.08
     if: fromJSON(needs.changed-files.outputs.changed_file_groups).test_python || fromJSON(needs.changed-files.outputs.changed_file_groups).test_cudf_pandas
     with:
       # This selects "ARCH=amd64 + the latest supported Python + CUDA".
@@ -424,11 +328,7 @@
   third-party-integration-tests-cudf-pandas:
     needs: conda-python-build
     secrets: inherit
-<<<<<<< HEAD
-    uses: rapidsai/shared-workflows/.github/workflows/custom-job.yaml@branch-25.08
-=======
-    uses: rapidsai/shared-workflows/.github/workflows/custom-job.yaml@python-3.13
->>>>>>> c8a4deb4
+    uses: rapidsai/shared-workflows/.github/workflows/custom-job.yaml@branch-25.08
     with:
       build_type: pull-request
       branch: ${{ inputs.branch }}
@@ -443,11 +343,7 @@
     # run the Pandas unit tests using PR branch
     needs: [wheel-build-cudf, changed-files]
     secrets: inherit
-<<<<<<< HEAD
-    uses: rapidsai/shared-workflows/.github/workflows/wheels-test.yaml@branch-25.08
-=======
-    uses: rapidsai/shared-workflows/.github/workflows/wheels-test.yaml@python-3.13
->>>>>>> c8a4deb4
+    uses: rapidsai/shared-workflows/.github/workflows/wheels-test.yaml@branch-25.08
     if: fromJSON(needs.changed-files.outputs.changed_file_groups).test_python || fromJSON(needs.changed-files.outputs.changed_file_groups).test_cudf_pandas
     with:
       # This selects "ARCH=amd64 + the latest supported Python + CUDA".
@@ -459,11 +355,7 @@
   pandas-tests-diff:
     # diff the results of running the Pandas unit tests and publish a job summary
     needs: pandas-tests
-<<<<<<< HEAD
-    uses: rapidsai/shared-workflows/.github/workflows/custom-job.yaml@branch-25.08
-=======
-    uses: rapidsai/shared-workflows/.github/workflows/custom-job.yaml@python-3.13
->>>>>>> c8a4deb4
+    uses: rapidsai/shared-workflows/.github/workflows/custom-job.yaml@branch-25.08
     with:
         node_type: "cpu4"
         build_type: pull-request
@@ -471,11 +363,7 @@
   narwhals-tests:
     needs: [conda-python-build, changed-files]
     secrets: inherit
-<<<<<<< HEAD
-    uses: rapidsai/shared-workflows/.github/workflows/custom-job.yaml@branch-25.08
-=======
-    uses: rapidsai/shared-workflows/.github/workflows/custom-job.yaml@python-3.13
->>>>>>> c8a4deb4
+    uses: rapidsai/shared-workflows/.github/workflows/custom-job.yaml@branch-25.08
     if: fromJSON(needs.changed-files.outputs.changed_file_groups).test_python
     with:
       build_type: pull-request
