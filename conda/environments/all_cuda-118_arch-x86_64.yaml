--- conflicted
+++ resolved
@@ -25,17 +25,10 @@
 - cupy>=12.0.0
 - cxx-compiler
 - cython>=3.0.0
-<<<<<<< HEAD
-- dask-core>=2023.7.1
+- dask-core==2023.9.2
 - dask-cuda==23.12.*
-- dask>=2023.7.1
-- distributed>=2023.7.1
-=======
-- dask-core==2023.9.2
-- dask-cuda==23.10.*
 - dask==2023.9.2
 - distributed==2023.9.2
->>>>>>> b2f00809
 - dlpack>=0.5,<0.6.0a0
 - doxygen=1.9.1
 - fastavro>=0.22.9
