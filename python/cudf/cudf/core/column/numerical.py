# Copyright (c) 2018-2020, NVIDIA CORPORATION.
import numpy as np
<<<<<<< HEAD
import pandas as pd
=======
import pyarrow as pa
>>>>>>> 9c0eb1c4
from pandas.api.types import is_integer_dtype

import cudf
from cudf import _lib as libcudf
from cudf._lib.nvtx import annotate
from cudf._lib.scalar import Scalar
from cudf.core.buffer import Buffer
from cudf.core.column import as_column, build_column, column, string
from cudf.utils import cudautils, utils
from cudf.utils.dtypes import (
    min_column_type,
    min_signed_type,
    numeric_normalize_types,
)


class NumericalColumn(column.ColumnBase):
    def __init__(
        self, data, dtype, mask=None, size=None, offset=0, null_count=None
    ):
        """
        Parameters
        ----------
        data : Buffer
        dtype : np.dtype
            The dtype associated with the data Buffer
        mask : Buffer, optional
        """
        dtype = np.dtype(dtype)
        if data.size % dtype.itemsize:
            raise ValueError("Buffer size must be divisible by element size")
        if size is None:
            size = data.size // dtype.itemsize
            size = size - offset
        super().__init__(
            data,
            size=size,
            dtype=dtype,
            mask=mask,
            offset=offset,
            null_count=null_count,
        )

    def __contains__(self, item):
        """
        Returns True if column contains item, else False.
        """
        # Handles improper item types
        # Fails if item is of type None, so the handler.
        try:
            if np.can_cast(item, self.data_array_view.dtype):
                item = self.data_array_view.dtype.type(item)
            else:
                return False
        except (TypeError, ValueError):
            return False
        # TODO: Use `scalar`-based `contains` wrapper
        return libcudf.search.contains(
            self, column.as_column([item], dtype=self.dtype)
        ).any()

    def unary_operator(self, unaryop):
        return _numeric_column_unaryop(self, op=unaryop)

    def binary_operator(self, binop, rhs, reflect=False):
        int_dtypes = [
            np.dtype("int8"),
            np.dtype("int16"),
            np.dtype("int32"),
            np.dtype("int64"),
            np.dtype("uint8"),
            np.dtype("uint16"),
            np.dtype("uint32"),
            np.dtype("uint64"),
        ]
        tmp = rhs
        if reflect:
            tmp = self
        if isinstance(rhs, (NumericalColumn, Scalar)) or np.isscalar(rhs):
            out_dtype = np.result_type(self.dtype, rhs.dtype)
            if binop in ["mod", "floordiv"]:
                if (tmp.dtype in int_dtypes) and (
                    (np.isscalar(tmp) and (0 == tmp))
                    or ((isinstance(tmp, NumericalColumn)) and (0.0 in tmp))
                ):
                    out_dtype = np.dtype("float64")
        elif rhs is None:
            out_dtype = self.dtype
        else:
            msg = "{!r} operator not supported between {} and {}"
            raise TypeError(msg.format(binop, type(self), type(rhs)))
        return _numeric_column_binop(
            lhs=self, rhs=rhs, op=binop, out_dtype=out_dtype, reflect=reflect
        )

    def _apply_scan_op(self, op):
        return libcudf.reduce.scan(op, self, True)

    def normalize_binop_value(self, other):
        if other is None:
            return other
        other_dtype = np.min_scalar_type(other)
        if other_dtype.kind in {"b", "i", "u", "f"}:
            other_dtype = np.promote_types(self.dtype, other_dtype)
            if other_dtype == np.dtype("float16"):
                other = np.dtype("float32").type(other)
                other_dtype = other.dtype
            if self.dtype.kind == "b":
                other_dtype = min_signed_type(other)
            if np.isscalar(other):
                other = np.dtype(other_dtype).type(other)
                return other
            else:
                ary = utils.scalar_broadcast_to(
                    other, size=len(self), dtype=other_dtype
                )
                return column.build_column(
                    data=Buffer.from_array_lik(ary),
                    dtype=ary.dtype,
                    mask=self.mask,
                )
        else:
            raise TypeError("cannot broadcast {}".format(type(other)))

    def int2ip(self):
        if self.dtype != np.dtype("int64"):
            raise TypeError("Only int64 type can be converted to ip")

        return libcudf.string_casting.int2ip(self)

    def as_string_column(self, dtype, **kwargs):

        if len(self) > 0:
            return string._numeric_to_str_typecast_functions[
                np.dtype(self.dtype)
            ](self, **kwargs)
        else:
            return as_column([], dtype="object")

    def as_datetime_column(self, dtype, **kwargs):

        return build_column(
            data=self.astype("int64").base_data,
            dtype=dtype,
            mask=self.base_mask,
            offset=self.offset,
            size=self.size,
        )

    def as_timedelta_column(self, dtype, **kwargs):

        return build_column(
            data=self.astype("int64").base_data,
            dtype=dtype,
            mask=self.base_mask,
            offset=self.offset,
            size=self.size,
        )

    def as_numerical_column(self, dtype, **kwargs):
        dtype = np.dtype(dtype)
        if dtype == self.dtype:
            return self
        return libcudf.unary.cast(self, dtype)

<<<<<<< HEAD
    def to_pandas(self, index=None, nullable_pd_dtype=False):
        if nullable_pd_dtype:
            arrow_data = self.to_arrow()
            host_dtype = cudf_dtypes_to_pandas_dtypes.get(
                self.dtype, self.dtype
            )
            if hasattr(host_dtype, "__from_arrow__"):
                pandas_array = host_dtype.__from_arrow__(arrow_data)

            else:
                pandas_array = arrow_data.to_pandas()

            result = pd.Series(pandas_array, copy=True)
            if index is not None:
                result.index = index
            return result
        else:
            if self.has_nulls and self.dtype == np.bool:
                # Boolean series in Pandas that contains None/NaN is of dtype
                # `np.object`, which is not natively supported in GDF.
                ret = self.astype(np.int8).fillna(-1).to_array()
                ret = pd.Series(ret, index=index)
                ret = ret.where(ret >= 0, other=None)
                ret.replace(to_replace=1, value=True, inplace=True)
                ret.replace(to_replace=0, value=False, inplace=True)
                return ret
            else:
                return pd.Series(self.to_array(fillna="pandas"), index=index)
=======
    @classmethod
    def from_arrow(cls, array, dtype=None):
        if dtype is None:
            dtype = np.dtype(array.type.to_pandas_dtype())

        pa_size, pa_offset, pamask, padata, _ = buffers_from_pyarrow(array)
        return NumericalColumn(
            data=padata,
            mask=pamask,
            dtype=dtype,
            size=pa_size,
            offset=pa_offset,
        )

    def to_arrow(self):
        mask = None
        if self.nullable:
            mask = pa.py_buffer(self.mask_array_view.copy_to_host())
        data = pa.py_buffer(self.data_array_view.copy_to_host())
        pa_dtype = np_to_pa_dtype(self.dtype)
        out = pa.Array.from_buffers(
            type=pa_dtype,
            length=len(self),
            buffers=[mask, data],
            null_count=self.null_count,
        )
        if self.dtype == np.bool:
            return out.cast(pa.bool_())
        else:
            return out
>>>>>>> 9c0eb1c4

    def sum(self, dtype=None):
        return libcudf.reduce.reduce("sum", self, dtype=dtype)

    def product(self, dtype=None):
        return libcudf.reduce.reduce("product", self, dtype=dtype)

    def mean(self, dtype=np.float64):
        return libcudf.reduce.reduce("mean", self, dtype=dtype)

    def var(self, ddof=1, dtype=np.float64):
        return libcudf.reduce.reduce("var", self, dtype=dtype, ddof=ddof)

    def std(self, ddof=1, dtype=np.float64):
        return libcudf.reduce.reduce("std", self, dtype=dtype, ddof=ddof)

    def sum_of_squares(self, dtype=None):
        return libcudf.reduce.reduce("sum_of_squares", self, dtype=dtype)

    def round(self, decimals=0):
        if decimals < 0:
            msg = "Decimal values < 0 are not yet supported."
            raise NotImplementedError(msg)

        if np.issubdtype(self.dtype, np.integer):
            return self

        data = Buffer(
            cudautils.apply_round(self.data_array_view, decimals).view("|u1")
        )
        return column.build_column(data=data, dtype=self.dtype, mask=self.mask)

    def applymap(self, udf, out_dtype=None):
        """Apply an element-wise function to transform the values in the Column.

        Parameters
        ----------
        udf : function
            Wrapped by numba jit for call on the GPU as a device function.
        out_dtype  : numpy.dtype; optional
            The dtype for use in the output.
            By default, use the same dtype as *self.dtype*.

        Returns
        -------
        result : Column
            The mask is preserved.
        """
        if out_dtype is None:
            out_dtype = self.dtype
        out = column.column_applymap(udf=udf, column=self, out_dtype=out_dtype)
        return out

    def default_na_value(self):
        """Returns the default NA value for this column
        """
        dkind = self.dtype.kind
        if dkind == "f":
            return self.dtype.type(np.nan)
        elif dkind == "i":
            return np.iinfo(self.dtype).min
        elif dkind == "u":
            return np.iinfo(self.dtype).max
        elif dkind == "b":
            return self.dtype.type(False)
        else:
            raise TypeError(
                "numeric column of {} has no NaN value".format(self.dtype)
            )

    def find_and_replace(self, to_replace, replacement, all_nan):
        """
        Return col with *to_replace* replaced with *value*.
        """
        to_replace_col = _normalize_find_and_replace_input(
            self.dtype, to_replace
        )
        if all_nan:
            replacement_col = column.as_column(replacement, dtype=self.dtype)
        else:
            replacement_col = _normalize_find_and_replace_input(
                self.dtype, replacement
            )
        if len(replacement_col) == 1 and len(to_replace_col) > 1:
            replacement_col = column.as_column(
                utils.scalar_broadcast_to(
                    replacement[0], (len(to_replace_col),), self.dtype
                )
            )
        replaced = self.copy()
        to_replace_col, replacement_col, replaced = numeric_normalize_types(
            to_replace_col, replacement_col, replaced
        )
        return libcudf.replace.replace(
            replaced, to_replace_col, replacement_col
        )

    def fillna(self, fill_value):
        """
        Fill null values with *fill_value*
        """
        if np.isscalar(fill_value):
            # castsafely to the same dtype as self
            fill_value_casted = self.dtype.type(fill_value)
            if not np.isnan(fill_value) and (fill_value_casted != fill_value):
                raise TypeError(
                    "Cannot safely cast non-equivalent {} to {}".format(
                        type(fill_value).__name__, self.dtype.name
                    )
                )
            fill_value = fill_value_casted
        else:
            fill_value = column.as_column(fill_value, nan_as_null=False)
            # cast safely to the same dtype as self
            if is_integer_dtype(self.dtype):
                fill_value = _safe_cast_to_int(fill_value, self.dtype)
            else:
                fill_value = fill_value.astype(self.dtype)
        result = libcudf.replace.replace_nulls(self, fill_value)

        return result

    def find_first_value(self, value, closest=False):
        """
        Returns offset of first value that matches. For monotonic
        columns, returns the offset of the first larger value
        if closest=True.
        """
        found = 0
        if len(self):
            found = cudautils.find_first(
                self.data_array_view, value, mask=self.mask
            )
        if found == -1 and self.is_monotonic and closest:
            if value < self.min():
                found = 0
            elif value > self.max():
                found = len(self)
            else:
                found = cudautils.find_first(
                    self.data_array_view, value, mask=self.mask, compare="gt",
                )
                if found == -1:
                    raise ValueError("value not found")
        elif found == -1:
            raise ValueError("value not found")
        return found

    def find_last_value(self, value, closest=False):
        """
        Returns offset of last value that matches. For monotonic
        columns, returns the offset of the last smaller value
        if closest=True.
        """
        found = 0
        if len(self):
            found = cudautils.find_last(
                self.data_array_view, value, mask=self.mask,
            )
        if found == -1 and self.is_monotonic and closest:
            if value < self.min():
                found = -1
            elif value > self.max():
                found = len(self) - 1
            else:
                found = cudautils.find_last(
                    self.data_array_view, value, mask=self.mask, compare="lt",
                )
                if found == -1:
                    raise ValueError("value not found")
        elif found == -1:
            raise ValueError("value not found")
        return found

    def can_cast_safely(self, to_dtype):
        """
        Returns true if all the values in self can be
        safely cast to dtype
        """
        if self.dtype.kind == to_dtype.kind:
            if self.dtype <= to_dtype:
                return True
            else:
                # Kinds are the same but to_dtype is smaller
                if "float" in to_dtype.name:
                    info = np.finfo(to_dtype)
                elif "int" in to_dtype.name:
                    info = np.iinfo(to_dtype)
                min_, max_ = info.min, info.max

                if (self.min() > min_) and (self.max() < max_):
                    return True
                else:
                    return False

        # want to cast int to float
        elif to_dtype.kind == "f" and self.dtype.kind in {"i", "u"}:
            info = np.finfo(to_dtype)
            biggest_exact_int = 2 ** (info.nmant + 1)
            if (self.min() >= -biggest_exact_int) and (
                self.max() <= biggest_exact_int
            ):
                return True
            else:

                filled = self.fillna(0)
                if (
                    cudf.Series(filled).astype(to_dtype).astype(filled.dtype)
                    == cudf.Series(filled)
                ).all():
                    return True
                else:
                    return False

        # want to cast float to int:
        elif to_dtype.kind in {"i", "u"} and self.dtype.kind == "f":
            info = np.iinfo(to_dtype)
            min_, max_ = info.min, info.max
            # best we can do is hope to catch it here and avoid compare
            if (self.min() >= min_) and (self.max() <= max_):

                filled = self.fillna(0)
                if (cudf.Series(filled) % 1 == 0).all():
                    return True
                else:
                    return False
            else:
                return False


@annotate("BINARY_OP", color="orange", domain="cudf_python")
def _numeric_column_binop(lhs, rhs, op, out_dtype, reflect=False):
    if reflect:
        lhs, rhs = rhs, lhs

    is_op_comparison = op in ["lt", "gt", "le", "ge", "eq", "ne"]

    if is_op_comparison:
        out_dtype = "bool"

    out = libcudf.binaryop.binaryop(lhs, rhs, op, out_dtype)

    if is_op_comparison:
        out = out.fillna(op == "ne")

    return out


def _numeric_column_unaryop(operand, op):
    if callable(op):
        return libcudf.transform.transform(operand, op)

    op = libcudf.unary.UnaryOp[op.upper()]
    return libcudf.unary.unary_operation(operand, op)


def _safe_cast_to_int(col, dtype):
    """
    Cast given NumericalColumn to given integer dtype safely.
    """
    assert is_integer_dtype(dtype)

    if col.dtype == dtype:
        return col

    new_col = col.astype(dtype)
    if new_col.binary_operator("eq", col).all():
        return new_col
    else:
        raise TypeError(
            "Cannot safely cast non-equivalent {} to {}".format(
                col.dtype.type.__name__, np.dtype(dtype).type.__name__
            )
        )


def _normalize_find_and_replace_input(input_column_dtype, col_to_normalize):
    normalized_column = column.as_column(
        col_to_normalize,
        dtype=input_column_dtype if len(col_to_normalize) <= 0 else None,
    )
    col_to_normalize_dtype = normalized_column.dtype
    if isinstance(col_to_normalize, list):
        col_to_normalize_dtype = min_column_type(
            normalized_column, input_column_dtype
        )
        # Scalar case
        if len(col_to_normalize) == 1:
            col_to_normalize_casted = input_column_dtype.type(
                col_to_normalize[0]
            )
            if not np.isnan(col_to_normalize_casted) and (
                col_to_normalize_casted != col_to_normalize[0]
            ):
                raise TypeError(
                    f"Cannot safely cast non-equivalent "
                    f"{col_to_normalize[0]} "
                    f"to {input_column_dtype.name}"
                )
            else:
                col_to_normalize_dtype = input_column_dtype
    elif hasattr(col_to_normalize, "dtype"):
        col_to_normalize_dtype = col_to_normalize.dtype
    else:
        raise TypeError(f"Type {type(col_to_normalize)} not supported")

    if (
        col_to_normalize_dtype.kind == "f"
        and input_column_dtype.kind in {"i", "u"}
    ) or (col_to_normalize_dtype.num > input_column_dtype.num):
        raise TypeError(
            f"Potentially unsafe cast for non-equivalent "
            f"{col_to_normalize_dtype.name} "
            f"to {input_column_dtype.name}"
        )
    return normalized_column.astype(input_column_dtype)


def digitize(column, bins, right=False):
    """Return the indices of the bins to which each value in column belongs.

    Parameters
    ----------
    column : Column
        Input column.
    bins : np.array
        1-D monotonically increasing array of bins with same type as `column`.
    right : bool
        Indicates whether interval contains the right or left bin edge.

    Returns
    -------
    A device array containing the indices
    """
    assert column.dtype == bins.dtype
    bins_buf = Buffer(bins.view("|u1"))
    bin_col = NumericalColumn(data=bins_buf, dtype=bins.dtype)
    return as_column(
        libcudf.sort.digitize(column.as_frame(), bin_col.as_frame(), right)
    )<|MERGE_RESOLUTION|>--- conflicted
+++ resolved
@@ -1,10 +1,5 @@
 # Copyright (c) 2018-2020, NVIDIA CORPORATION.
 import numpy as np
-<<<<<<< HEAD
-import pandas as pd
-=======
-import pyarrow as pa
->>>>>>> 9c0eb1c4
 from pandas.api.types import is_integer_dtype
 
 import cudf
@@ -170,68 +165,6 @@
             return self
         return libcudf.unary.cast(self, dtype)
 
-<<<<<<< HEAD
-    def to_pandas(self, index=None, nullable_pd_dtype=False):
-        if nullable_pd_dtype:
-            arrow_data = self.to_arrow()
-            host_dtype = cudf_dtypes_to_pandas_dtypes.get(
-                self.dtype, self.dtype
-            )
-            if hasattr(host_dtype, "__from_arrow__"):
-                pandas_array = host_dtype.__from_arrow__(arrow_data)
-
-            else:
-                pandas_array = arrow_data.to_pandas()
-
-            result = pd.Series(pandas_array, copy=True)
-            if index is not None:
-                result.index = index
-            return result
-        else:
-            if self.has_nulls and self.dtype == np.bool:
-                # Boolean series in Pandas that contains None/NaN is of dtype
-                # `np.object`, which is not natively supported in GDF.
-                ret = self.astype(np.int8).fillna(-1).to_array()
-                ret = pd.Series(ret, index=index)
-                ret = ret.where(ret >= 0, other=None)
-                ret.replace(to_replace=1, value=True, inplace=True)
-                ret.replace(to_replace=0, value=False, inplace=True)
-                return ret
-            else:
-                return pd.Series(self.to_array(fillna="pandas"), index=index)
-=======
-    @classmethod
-    def from_arrow(cls, array, dtype=None):
-        if dtype is None:
-            dtype = np.dtype(array.type.to_pandas_dtype())
-
-        pa_size, pa_offset, pamask, padata, _ = buffers_from_pyarrow(array)
-        return NumericalColumn(
-            data=padata,
-            mask=pamask,
-            dtype=dtype,
-            size=pa_size,
-            offset=pa_offset,
-        )
-
-    def to_arrow(self):
-        mask = None
-        if self.nullable:
-            mask = pa.py_buffer(self.mask_array_view.copy_to_host())
-        data = pa.py_buffer(self.data_array_view.copy_to_host())
-        pa_dtype = np_to_pa_dtype(self.dtype)
-        out = pa.Array.from_buffers(
-            type=pa_dtype,
-            length=len(self),
-            buffers=[mask, data],
-            null_count=self.null_count,
-        )
-        if self.dtype == np.bool:
-            return out.cast(pa.bool_())
-        else:
-            return out
->>>>>>> 9c0eb1c4
-
     def sum(self, dtype=None):
         return libcudf.reduce.reduce("sum", self, dtype=dtype)
 
