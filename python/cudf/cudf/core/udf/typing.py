--- conflicted
+++ resolved
@@ -1,8 +1,4 @@
-<<<<<<< HEAD
-# Copyright (c) 2021-2022, NVIDIA CORPORATION.
-=======
 # Copyright (c) 2020-2022, NVIDIA CORPORATION.
->>>>>>> 4c84184a
 
 import operator
 
