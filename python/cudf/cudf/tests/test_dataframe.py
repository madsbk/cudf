--- conflicted
+++ resolved
@@ -3368,7 +3368,6 @@
 
 
 @pytest.mark.parametrize(
-<<<<<<< HEAD
     "dtype", ["int8", "int16", "int32", "int64", "float32", "float64"]
 )
 @pytest.mark.parametrize(
@@ -3530,7 +3529,9 @@
             "category"
         ),
     )
-=======
+
+
+@pytest.mark.parametrize(
     "data",
     [
         (
@@ -3593,5 +3594,4 @@
     pds = pd.Series(data)
     gds = Series(data)
 
-    np.testing.assert_array_equal(pds.values, gds.values)
->>>>>>> 02fea723
+    np.testing.assert_array_equal(pds.values, gds.values)