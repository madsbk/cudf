# SPDX-FileCopyrightText: Copyright (c) 2024-2025, NVIDIA CORPORATION & AFFILIATES.
# SPDX-License-Identifier: Apache-2.0

"""Callback for the polars collect function to execute on device."""

from __future__ import annotations

import contextlib
import os
import warnings
from functools import cache, partial
from typing import TYPE_CHECKING, Literal

import nvtx

from polars.exceptions import ComputeError, PerformanceWarning

import pylibcudf
import rmm
from rmm._cuda import gpu

from cudf_polars.dsl.translate import Translator

if TYPE_CHECKING:
    from collections.abc import Generator

    import polars as pl
    from polars import GPUEngine

    from cudf_polars.dsl.ir import IR
    from cudf_polars.typing import NodeTraverser

__all__: list[str] = ["execute_with_cudf"]


_SUPPORTED_PREFETCHES = {
    "column_view::get_data",
    "mutable_column_view::get_data",
    "gather",
    "hash_join",
}


def _env_get_int(name, default):
    try:
        return int(os.getenv(name, default))
    except (ValueError, TypeError):  # pragma: no cover
        return default  # pragma: no cover


@cache
def default_memory_resource(
    device: int,
    cuda_managed_memory: bool,  # noqa: FBT001
) -> rmm.mr.DeviceMemoryResource:
    """
    Return the default memory resource for cudf-polars.

    Parameters
    ----------
    device
        Disambiguating device id when selecting the device. Must be
        the active device when this function is called.
    cuda_managed_memory
        Whether to use managed memory or not.

    Returns
    -------
    rmm.mr.DeviceMemoryResource
        The default memory resource that cudf-polars uses. Currently
        a managed memory resource, if `cuda_managed_memory` is `True`.
        else, an async pool resource is returned.
    """
    try:
        if (
            cuda_managed_memory
            and pylibcudf.utils._is_concurrent_managed_access_supported()
        ):
            # Allocating 80% of the available memory for the pool.
            # Leaving a 20% headroom to avoid OOM errors.
            free_memory, _ = rmm.mr.available_device_memory()
            free_memory = int(round(float(free_memory) * 0.80 / 256) * 256)
            for key in _SUPPORTED_PREFETCHES:
                pylibcudf.experimental.enable_prefetching(key)
            mr = rmm.mr.PrefetchResourceAdaptor(
                rmm.mr.PoolMemoryResource(
                    rmm.mr.ManagedMemoryResource(),
                    initial_pool_size=free_memory,
                )
            )
        else:
            mr = rmm.mr.CudaAsyncMemoryResource()
    except RuntimeError as e:  # pragma: no cover
        msg, *_ = e.args
        if (
            msg.startswith("RMM failure")
            and msg.find("not supported with this CUDA driver/runtime version") > -1
        ):
            raise ComputeError(
                "GPU engine requested, but incorrect cudf-polars package installed. "
                "If your system has a CUDA 11 driver, please uninstall `cudf-polars-cu12` "
                "and install `cudf-polars-cu11`"
            ) from None
        else:
            raise
    else:
        return mr


@contextlib.contextmanager
def set_memory_resource(
    mr: rmm.mr.DeviceMemoryResource | None,
) -> Generator[rmm.mr.DeviceMemoryResource, None, None]:
    """
    Set the current memory resource for an execution block.

    Parameters
    ----------
    mr
        Memory resource to use. If `None`, calls :func:`default_memory_resource`
        to obtain an mr on the currently active device.

    Returns
    -------
    Memory resource used.

    Notes
    -----
    At exit, the memory resource is restored to whatever was current
    at entry. If a memory resource is provided, it must be valid to
    use with the currently active device.
    """
    previous = rmm.mr.get_current_device_resource()
    if mr is None:
        device: int = gpu.getDevice()
        mr = default_memory_resource(
            device=device,
            cuda_managed_memory=bool(
                _env_get_int("POLARS_GPU_ENABLE_CUDA_MANAGED_MEMORY", default=1) != 0
            ),
        )
    rmm.mr.set_current_device_resource(mr)
    try:
        yield mr
    finally:
        rmm.mr.set_current_device_resource(previous)


@contextlib.contextmanager
def set_device(device: int | None) -> Generator[int, None, None]:
    """
    Set the device the query is executed on.

    Parameters
    ----------
    device
        Device to use. If `None`, uses the current device.

    Returns
    -------
    Device active for the execution of the block.

    Notes
    -----
    At exit, the device is restored to whatever was current at entry.
    """
    previous: int = gpu.getDevice()
    if device is not None:
        gpu.setDevice(device)
    try:
        yield previous
    finally:
        gpu.setDevice(previous)


def _callback(
    ir: IR,
    with_columns: list[str] | None,
    pyarrow_predicate: str | None,
    n_rows: int | None,
    *,
    device: int | None,
    memory_resource: int | None,
    executor: Literal["pylibcudf", "dask-experimental"] | None,
) -> pl.DataFrame:
    assert with_columns is None
    assert pyarrow_predicate is None
    assert n_rows is None
    with (
        nvtx.annotate(message="ExecuteIR", domain="cudf_polars"),
        # Device must be set before memory resource is obtained.
        set_device(device),
        set_memory_resource(memory_resource),
    ):
        if executor is None or executor == "pylibcudf":
            return ir.evaluate(cache={}).to_polars()
        elif executor == "dask-experimental":
            from cudf_polars.experimental.parallel import evaluate_dask

            return evaluate_dask(ir).to_polars()
        else:
            raise ValueError(f"Unknown executor '{executor}'")


def validate_config_options(config: dict) -> None:
    """
    Validate the configuration options for the GPU engine.

    Parameters
    ----------
    config
        Configuration options to validate.

    Raises
    ------
    ValueError
        If the configuration contains unsupported options.
    """
    if unsupported := (
        config.keys()
        - {"raise_on_fail", "parquet_options", "executor", "executor_options"}
    ):
        raise ValueError(
            f"Engine configuration contains unsupported settings: {unsupported}"
        )
    assert {"chunked", "chunk_read_limit", "pass_read_limit"}.issuperset(
        config.get("parquet_options", {})
    )

    # Validate executor_options
    executor = config.get("executor", "pylibcudf")
    if executor == "dask-experimental":
        unsupported = config.get("executor_options", {}).keys() - {
            "max_rows_per_partition",
            "parquet_blocksize",
<<<<<<< HEAD
            "shuffle_method",
            "bcast_join_limit",
=======
            "cardinality_factor",
            "groupby_n_ary",
>>>>>>> fe3ca7cf
        }
    else:
        unsupported = config.get("executor_options", {}).keys()
    if unsupported:
        raise ValueError(f"Unsupported executor_options for {executor}: {unsupported}")


def execute_with_cudf(nt: NodeTraverser, *, config: GPUEngine) -> None:
    """
    A post optimization callback that attempts to execute the plan with cudf.

    Parameters
    ----------
    nt
        NodeTraverser

    config
        GPUEngine configuration object

    Raises
    ------
    ValueError
        If the config contains unsupported keys.
    NotImplementedError
        If translation of the plan is unsupported.

    Notes
    -----
    The NodeTraverser is mutated if the libcudf executor can handle the plan.
    """
    device = config.device
    memory_resource = config.memory_resource
    raise_on_fail = config.config.get("raise_on_fail", False)
    executor = config.config.get("executor", None)
    validate_config_options(config.config)

    with nvtx.annotate(message="ConvertIR", domain="cudf_polars"):
        translator = Translator(nt, config)
        ir = translator.translate_ir()
        ir_translation_errors = translator.errors
        if len(ir_translation_errors):
            # TODO: Display these errors in user-friendly way.
            # tracked in https://github.com/rapidsai/cudf/issues/17051
            unique_errors = sorted(set(ir_translation_errors), key=str)
            formatted_errors = "\n".join(
                f"- {e.__class__.__name__}: {e}" for e in unique_errors
            )
            error_message = (
                "Query execution with GPU not possible: unsupported operations."
                f"\nThe errors were:\n{formatted_errors}"
            )
            exception = NotImplementedError(error_message, unique_errors)
            if bool(int(os.environ.get("POLARS_VERBOSE", 0))):
                warnings.warn(error_message, PerformanceWarning, stacklevel=2)
            if raise_on_fail:
                raise exception
        else:
            nt.set_udf(
                partial(
                    _callback,
                    ir,
                    device=device,
                    memory_resource=memory_resource,
                    executor=executor,
                )
            )<|MERGE_RESOLUTION|>--- conflicted
+++ resolved
@@ -233,13 +233,8 @@
         unsupported = config.get("executor_options", {}).keys() - {
             "max_rows_per_partition",
             "parquet_blocksize",
-<<<<<<< HEAD
-            "shuffle_method",
-            "bcast_join_limit",
-=======
             "cardinality_factor",
             "groupby_n_ary",
->>>>>>> fe3ca7cf
         }
     else:
         unsupported = config.get("executor_options", {}).keys()
