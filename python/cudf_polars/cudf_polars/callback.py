# SPDX-FileCopyrightText: Copyright (c) 2024-2025, NVIDIA CORPORATION & AFFILIATES.
# SPDX-License-Identifier: Apache-2.0

"""Callback for the polars collect function to execute on device."""

from __future__ import annotations

import contextlib
import os
import warnings
from functools import cache, partial
from typing import TYPE_CHECKING, Literal

import nvtx

from polars.exceptions import ComputeError, PerformanceWarning

import pylibcudf
import rmm
from rmm._cuda import gpu

from cudf_polars.dsl.translate import Translator

if TYPE_CHECKING:
    from collections.abc import Generator

    import polars as pl
    from polars import GPUEngine

    from cudf_polars.dsl.ir import IR
    from cudf_polars.typing import NodeTraverser

__all__: list[str] = ["execute_with_cudf"]


_SUPPORTED_PREFETCHES = {
    "column_view::get_data",
    "mutable_column_view::get_data",
    "gather",
    "hash_join",
}


def _env_get_int(name, default):
    try:
        return int(os.getenv(name, default))
    except (ValueError, TypeError):  # pragma: no cover
        return default  # pragma: no cover


@cache
def default_memory_resource(
    device: int,
    cuda_managed_memory: bool,  # noqa: FBT001
) -> rmm.mr.DeviceMemoryResource:
    """
    Return the default memory resource for cudf-polars.

    Parameters
    ----------
    device
        Disambiguating device id when selecting the device. Must be
        the active device when this function is called.
    cuda_managed_memory
        Whether to use managed memory or not.

    Returns
    -------
    rmm.mr.DeviceMemoryResource
        The default memory resource that cudf-polars uses. Currently
        a managed memory resource, if `cuda_managed_memory` is `True`.
        else, an async pool resource is returned.
    """
    try:
        if (
            cuda_managed_memory
            and pylibcudf.utils._is_concurrent_managed_access_supported()
        ):
            # Allocating 80% of the available memory for the pool.
            # Leaving a 20% headroom to avoid OOM errors.
            free_memory, _ = rmm.mr.available_device_memory()
            free_memory = int(round(float(free_memory) * 0.80 / 256) * 256)
            for key in _SUPPORTED_PREFETCHES:
                pylibcudf.experimental.enable_prefetching(key)
            mr = rmm.mr.PrefetchResourceAdaptor(
                rmm.mr.PoolMemoryResource(
                    rmm.mr.ManagedMemoryResource(),
                    initial_pool_size=free_memory,
                )
            )
        else:
            mr = rmm.mr.CudaAsyncMemoryResource()
    except RuntimeError as e:  # pragma: no cover
        msg, *_ = e.args
        if (
            msg.startswith("RMM failure")
            and msg.find("not supported with this CUDA driver/runtime version") > -1
        ):
            raise ComputeError(
                "GPU engine requested, but incorrect cudf-polars package installed. "
                "If your system has a CUDA 11 driver, please uninstall `cudf-polars-cu12` "
                "and install `cudf-polars-cu11`"
            ) from None
        else:
            raise
    else:
        return mr


@contextlib.contextmanager
def set_memory_resource(
    mr: rmm.mr.DeviceMemoryResource | None,
) -> Generator[rmm.mr.DeviceMemoryResource, None, None]:
    """
    Set the current memory resource for an execution block.

    Parameters
    ----------
    mr
        Memory resource to use. If `None`, calls :func:`default_memory_resource`
        to obtain an mr on the currently active device.

    Returns
    -------
    Memory resource used.

    Notes
    -----
    At exit, the memory resource is restored to whatever was current
    at entry. If a memory resource is provided, it must be valid to
    use with the currently active device.
    """
    previous = rmm.mr.get_current_device_resource()
    if mr is None:
        device: int = gpu.getDevice()
        mr = default_memory_resource(
            device=device,
            cuda_managed_memory=bool(
                _env_get_int("POLARS_GPU_ENABLE_CUDA_MANAGED_MEMORY", default=1) != 0
            ),
        )
    rmm.mr.set_current_device_resource(mr)
    try:
        yield mr
    finally:
        rmm.mr.set_current_device_resource(previous)


@contextlib.contextmanager
def set_device(device: int | None) -> Generator[int, None, None]:
    """
    Set the device the query is executed on.

    Parameters
    ----------
    device
        Device to use. If `None`, uses the current device.

    Returns
    -------
    Device active for the execution of the block.

    Notes
    -----
    At exit, the device is restored to whatever was current at entry.
    """
    previous: int = gpu.getDevice()
    if device is not None:
        gpu.setDevice(device)
    try:
        yield previous
    finally:
        gpu.setDevice(previous)


def _callback(
    ir: IR,
    with_columns: list[str] | None,
    pyarrow_predicate: str | None,
    n_rows: int | None,
    *,
    device: int | None,
    memory_resource: int | None,
    executor: Literal["pylibcudf", "dask-experimental"] | None,
) -> pl.DataFrame:
    assert with_columns is None
    assert pyarrow_predicate is None
    assert n_rows is None
    with (
        nvtx.annotate(message="ExecuteIR", domain="cudf_polars"),
        # Device must be set before memory resource is obtained.
        set_device(device),
        set_memory_resource(memory_resource),
    ):
        if executor is None or executor == "pylibcudf":
            return ir.evaluate(cache={}).to_polars()
        elif executor == "dask-experimental":
            from cudf_polars.experimental.parallel import evaluate_dask

            return evaluate_dask(ir).to_polars()
        else:
            raise ValueError(f"Unknown executor '{executor}'")


<<<<<<< HEAD
def validate_config_options(config: dict) -> None:
    """
    Validate the configuration options for the GPU engine.

    Parameters
    ----------
    config
        Configuration options to validate.

    Raises
    ------
    ValueError
        If the configuration contains unsupported options.
    """
    if unsupported := (
        config.keys()
        - {"raise_on_fail", "parquet_options", "executor", "executor_options"}
    ):
        raise ValueError(
            f"Engine configuration contains unsupported settings: {unsupported}"
        )
    assert {"chunked", "chunk_read_limit", "pass_read_limit"}.issuperset(
        config.get("parquet_options", {})
    )

    # Validate executor_options
    executor = config.get("executor", "pylibcudf")
    if executor == "dask-experimental":
        unsupported = config.get("executor_options", {}).keys() - {
            "max_rows_per_partition",
            "parquet_blocksize",
            "shuffle_method",
            "bcast_join_limit",
        }
    else:
        unsupported = config.get("executor_options", {}).keys()
    if unsupported:
        raise ValueError(f"Unsupported executor_options for {executor}: {unsupported}")


=======
>>>>>>> 17ee5325
def execute_with_cudf(nt: NodeTraverser, *, config: GPUEngine) -> None:
    """
    A post optimization callback that attempts to execute the plan with cudf.

    Parameters
    ----------
    nt
        NodeTraverser

    config
        GPUEngine configuration object

    Raises
    ------
    ValueError
        If the config contains unsupported keys.
    NotImplementedError
        If translation of the plan is unsupported.

    Notes
    -----
    The NodeTraverser is mutated if the libcudf executor can handle the plan.
    """
    device = config.device
    memory_resource = config.memory_resource
    raise_on_fail = config.config.get("raise_on_fail", False)
    executor = config.config.get("executor", None)

    with nvtx.annotate(message="ConvertIR", domain="cudf_polars"):
        translator = Translator(nt, config)
        ir = translator.translate_ir()
        ir_translation_errors = translator.errors
        if len(ir_translation_errors):
            # TODO: Display these errors in user-friendly way.
            # tracked in https://github.com/rapidsai/cudf/issues/17051
            unique_errors = sorted(set(ir_translation_errors), key=str)
            formatted_errors = "\n".join(
                f"- {e.__class__.__name__}: {e}" for e in unique_errors
            )
            error_message = (
                "Query execution with GPU not possible: unsupported operations."
                f"\nThe errors were:\n{formatted_errors}"
            )
            exception = NotImplementedError(error_message, unique_errors)
            if bool(int(os.environ.get("POLARS_VERBOSE", 0))):
                warnings.warn(error_message, PerformanceWarning, stacklevel=2)
            if raise_on_fail:
                raise exception
        else:
            nt.set_udf(
                partial(
                    _callback,
                    ir,
                    device=device,
                    memory_resource=memory_resource,
                    executor=executor,
                )
            )<|MERGE_RESOLUTION|>--- conflicted
+++ resolved
@@ -202,49 +202,6 @@
             raise ValueError(f"Unknown executor '{executor}'")
 
 
-<<<<<<< HEAD
-def validate_config_options(config: dict) -> None:
-    """
-    Validate the configuration options for the GPU engine.
-
-    Parameters
-    ----------
-    config
-        Configuration options to validate.
-
-    Raises
-    ------
-    ValueError
-        If the configuration contains unsupported options.
-    """
-    if unsupported := (
-        config.keys()
-        - {"raise_on_fail", "parquet_options", "executor", "executor_options"}
-    ):
-        raise ValueError(
-            f"Engine configuration contains unsupported settings: {unsupported}"
-        )
-    assert {"chunked", "chunk_read_limit", "pass_read_limit"}.issuperset(
-        config.get("parquet_options", {})
-    )
-
-    # Validate executor_options
-    executor = config.get("executor", "pylibcudf")
-    if executor == "dask-experimental":
-        unsupported = config.get("executor_options", {}).keys() - {
-            "max_rows_per_partition",
-            "parquet_blocksize",
-            "shuffle_method",
-            "bcast_join_limit",
-        }
-    else:
-        unsupported = config.get("executor_options", {}).keys()
-    if unsupported:
-        raise ValueError(f"Unsupported executor_options for {executor}: {unsupported}")
-
-
-=======
->>>>>>> 17ee5325
 def execute_with_cudf(nt: NodeTraverser, *, config: GPUEngine) -> None:
     """
     A post optimization callback that attempts to execute the plan with cudf.
