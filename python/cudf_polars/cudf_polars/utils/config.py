# SPDX-FileCopyrightText: Copyright (c) 2024-2025, NVIDIA CORPORATION & AFFILIATES.
# SPDX-License-Identifier: Apache-2.0

"""Config utilities."""

from __future__ import annotations

import copy
import json
from typing import TYPE_CHECKING, Any

if TYPE_CHECKING:
    from typing_extensions import Self

__all__ = ["ConfigOptions"]


class ConfigOptions:
    """
    GPUEngine configuration-option manager.

    This is a convenience class to help manage the nested
    dictionary of user-accessible `GPUEngine` options.
    """

    __slots__ = ("_hash_value", "config_options")
    _hash_value: int
    config_options: dict[str, Any]
    """The underlying (nested) config-option dictionary."""

    def __init__(self, options: dict[str, Any]):
        self.validate(options)
        self.config_options = options

    def set(self, name: str, value: Any) -> Self:
        """
        Set a user config option.

        Nested dictionary keys should be separated by periods.
        For example::

            >>> options = options.set("parquet_options.chunked", False)

        Parameters
        ----------
        name
            Period-separated config name.
        value
            New config value.
        """
        options = config_options = copy.deepcopy(self.config_options)
        keys = name.split(".")
        for k in keys[:-1]:
            assert isinstance(options, dict)
            if k not in options:
                options[k] = {}
            options = options[k]
        options[keys[-1]] = value
        return type(self)(config_options)

    def get(self, name: str, *, default: Any = None) -> Any:
        """
        Get a user config option.

        Nested dictionary keys should be separated by periods.
        For example::

            >>> chunked = config_options.get("parquet_options.chunked")

        Parameters
        ----------
        name
            Period-separated config name.
        default
            Default return value.

        Returns
        -------
        The user-specified config value, or `default`
        if the config is not found.
        """
        options = self.config_options
        keys = name.split(".")
        for k in keys[:-1]:
            assert isinstance(options, dict)
            options = options.get(k, {})
        return options.get(keys[-1], default)

    def __hash__(self) -> int:
        """Hash a ConfigOptions object."""
        try:
            return self._hash_value
        except AttributeError:
            self._hash_value = hash(json.dumps(self.config_options))
            return self._hash_value

    @staticmethod
    def validate(config: dict) -> None:
        """
        Validate a configuration-option dictionary.

        Parameters
        ----------
        config
            GPUEngine configuration options to validate.

        Raises
        ------
        ValueError
            If the configuration contains unsupported options.
        """
        if unsupported := (
            config.keys()
            - {"raise_on_fail", "parquet_options", "executor", "executor_options"}
        ):
            raise ValueError(
                f"Engine configuration contains unsupported settings: {unsupported}"
            )
        assert {"chunked", "chunk_read_limit", "pass_read_limit"}.issuperset(
            config.get("parquet_options", {})
        )

        # Validate executor_options
        executor = config.get("executor", "pylibcudf")
        if executor == "dask-experimental":
            unsupported = config.get("executor_options", {}).keys() - {
                "max_rows_per_partition",
                "parquet_blocksize",
                "cardinality_factor",
                "groupby_n_ary",
<<<<<<< HEAD
                "shuffle_method",
                "bcast_join_limit",
=======
                "broadcast_join_limit",
                "shuffle_method",
>>>>>>> 615ead12
            }
        else:
            unsupported = config.get("executor_options", {}).keys()
        if unsupported:
            raise ValueError(
                f"Unsupported executor_options for {executor}: {unsupported}"
            )<|MERGE_RESOLUTION|>--- conflicted
+++ resolved
@@ -128,13 +128,8 @@
                 "parquet_blocksize",
                 "cardinality_factor",
                 "groupby_n_ary",
-<<<<<<< HEAD
-                "shuffle_method",
-                "bcast_join_limit",
-=======
                 "broadcast_join_limit",
                 "shuffle_method",
->>>>>>> 615ead12
             }
         else:
             unsupported = config.get("executor_options", {}).keys()
