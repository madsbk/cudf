# SPDX-FileCopyrightText: Copyright (c) 2024-2025, NVIDIA CORPORATION & AFFILIATES.
# SPDX-License-Identifier: Apache-2.0

"""Dask serialization."""

from __future__ import annotations

from distributed.protocol import dask_deserialize, dask_serialize
from distributed.protocol.cuda import cuda_deserialize, cuda_serialize
from distributed.utils import log_errors

import pylibcudf as plc
import rmm

from cudf_polars.containers import Column, DataFrame

__all__ = ["register"]


def register() -> None:
    """Register dask serialization routines for DataFrames."""

    @cuda_serialize.register((Column, DataFrame))
    def _(x: DataFrame | Column):
        with log_errors():
            header, frames = x.serialize()
            return header, list(frames)  # Dask expect a list of frames

    @cuda_deserialize.register(DataFrame)
    def _(header, frames):
        with log_errors():
            assert len(frames) == 2
            return DataFrame.deserialize(header, tuple(frames))

    @cuda_deserialize.register(Column)
    def _(header, frames):
        with log_errors():
            assert len(frames) == 2
            return Column.deserialize(header, tuple(frames))

    @dask_serialize.register((Column, DataFrame))
    def _(x: DataFrame | Column):
        with log_errors():
            header, (metadata, gpudata) = x.serialize()

            # For robustness, we check that the gpu data is contiguous
            cai = gpudata.__cuda_array_interface__
            assert len(cai["shape"]) == 1
            assert cai["strides"] is None or cai["strides"] == (1,)
            assert cai["typestr"] == "|u1"
            nbytes = cai["shape"][0]

            # Copy the gpudata to host memory
            gpudata_on_host = memoryview(
                rmm.DeviceBuffer(ptr=gpudata.ptr, size=nbytes).copy_to_host()
            )
            return header, (metadata, gpudata_on_host)

    @dask_deserialize.register(DataFrame)
    def _(header, frames) -> DataFrame:
        with log_errors():
            assert len(frames) == 2
            # Copy the second frame (the gpudata in host memory) back to the gpu
            frames = frames[0], plc.gpumemoryview(rmm.DeviceBuffer.to_device(frames[1]))
            return DataFrame.deserialize(header, frames)

    @dask_deserialize.register(Column)
    def _(header, frames) -> Column:
        with log_errors():
            assert len(frames) == 2
            # Copy the second frame (the gpudata in host memory) back to the gpu
            frames = frames[0], plc.gpumemoryview(rmm.DeviceBuffer.to_device(frames[1]))
<<<<<<< HEAD
            import pdb

            pdb.set_trace()
=======
>>>>>>> 30793d1d
            return Column.deserialize(header, frames)<|MERGE_RESOLUTION|>--- conflicted
+++ resolved
@@ -70,10 +70,4 @@
             assert len(frames) == 2
             # Copy the second frame (the gpudata in host memory) back to the gpu
             frames = frames[0], plc.gpumemoryview(rmm.DeviceBuffer.to_device(frames[1]))
-<<<<<<< HEAD
-            import pdb
-
-            pdb.set_trace()
-=======
->>>>>>> 30793d1d
             return Column.deserialize(header, frames)