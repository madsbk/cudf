--- conflicted
+++ resolved
@@ -20,11 +20,7 @@
 from cudf_polars.experimental.dispatch import generate_ir_tasks, lower_ir_node
 
 if TYPE_CHECKING:
-<<<<<<< HEAD
-    from collections.abc import Hashable, MutableMapping, Sequence
-=======
     from collections.abc import MutableMapping, Sequence
->>>>>>> 615ead12
 
     from cudf_polars.dsl.expr import NamedExpr
     from cudf_polars.experimental.dispatch import LowerIRTransformer
@@ -286,33 +282,6 @@
     ir: Shuffle, partition_info: MutableMapping[IR, PartitionInfo]
 ) -> MutableMapping[Any, Any]:
     # Extract "shuffle_method" configuration
-<<<<<<< HEAD
-    shuffle_method = ir.options.get("shuffle_method", None)
-
-    # Try using rapidsmp
-    _keys: list[Col] = [ne.value for ne in ir.keys if isinstance(ne.value, Col)]
-    if shuffle_method in (None, "rapidsmp") and len(_keys) == len(ir.keys):
-        shuffle_on = [k.name for k in _keys]
-        try:
-            from rapidsmp.integrations.dask import rapidsmp_shuffle_graph
-
-            return rapidsmp_shuffle_graph(
-                get_key_name(ir.children[0]),
-                get_key_name(ir),
-                list(ir.schema.keys()),
-                shuffle_on,
-                partition_info[ir.children[0]].count,
-                partition_info[ir].count,
-                CudfPolarsIntegration,
-            )
-        except (ImportError, ValueError) as err:
-            if shuffle_method == "rapidsmp":
-                raise RuntimeError(
-                    "Rapidsmp is not installed correctly or the current "
-                    "cluster does not support rapidsmp shuffling."
-                ) from err
-
-=======
     if (
         shuffle_method := ir.config_options.get(
             "executor_options.shuffle_method",
@@ -352,7 +321,6 @@
                     "Dask cluster does not support rapidsmp shuffling."
                 ) from err
 
->>>>>>> 615ead12
     # Simple task-based fall-back
     return _simple_shuffle_graph(
         get_key_name(ir.children[0]),
