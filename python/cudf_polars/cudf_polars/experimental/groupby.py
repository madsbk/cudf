# SPDX-FileCopyrightText: Copyright (c) 2025 NVIDIA CORPORATION & AFFILIATES.
# SPDX-License-Identifier: Apache-2.0
"""Parallel GroupBy Logic."""

from __future__ import annotations

import itertools
import uuid
from typing import TYPE_CHECKING, Any

import pylibcudf as plc

from cudf_polars.dsl.expr import (
    Agg,
    BinOp,
    Cast,
    Col,
    Len,
    Literal,
    NamedExpr,
    UnaryFunction,
)
from cudf_polars.dsl.ir import GroupBy, Select
from cudf_polars.dsl.traversal import traversal
from cudf_polars.experimental.base import PartitionInfo, _concat, get_key_name
from cudf_polars.experimental.dispatch import generate_ir_tasks, lower_ir_node
from cudf_polars.experimental.shuffle import Shuffle

if TYPE_CHECKING:
    from collections.abc import MutableMapping

    from cudf_polars.dsl.expr import Expr
    from cudf_polars.dsl.ir import IR
    from cudf_polars.experimental.parallel import LowerIRTransformer


# Supported multi-partition aggregations
_GB_AGG_SUPPORTED = ("sum", "count", "mean", "min", "max")


def combine(
    *decompositions: tuple[NamedExpr, list[NamedExpr], list[NamedExpr]],
) -> tuple[list[NamedExpr], list[NamedExpr], list[NamedExpr]]:
    """
    Combine multiple groupby-aggregation decompositions.

    Parameters
    ----------
    decompositions
        Packed sequence of `decompose` results.

    Returns
    -------
    Unified groupby-aggregation decomposition.
    """
    selections, aggregations, reductions = zip(*decompositions, strict=True)
    assert all(isinstance(ne, NamedExpr) for ne in selections)
    return (
        list(selections),
        list(itertools.chain.from_iterable(aggregations)),
        list(itertools.chain.from_iterable(reductions)),
    )


def decompose(
    name: str, expr: Expr
) -> tuple[NamedExpr, list[NamedExpr], list[NamedExpr]]:
    """
    Decompose a groupby-aggregation expression.

    Parameters
    ----------
    name
        Output schema name.
    expr
        The aggregation expression for a single column.

    Returns
    -------
    NamedExpr
        The expression selecting the *output* column or columns.
    list[NamedExpr]
        The initial aggregation expressions.
    list[NamedExpr]
        The reduction expressions.
    """
    dtype = expr.dtype
    expr = expr.children[0] if isinstance(expr, Cast) else expr

    unary_op: list[Any] = []
    if isinstance(expr, UnaryFunction) and expr.is_pointwise:
        # TODO: Handle multiple/sequential unary ops
        unary_op = [expr.name, expr.options]
        expr = expr.children[0]

    def _wrap_unary(select):
        # Helper function to wrap the final selection
        # in a UnaryFunction (when necessary)
        if unary_op:
            return UnaryFunction(select.dtype, *unary_op, select)
        return select

    if isinstance(expr, Len):
        selection = NamedExpr(name, _wrap_unary(Col(dtype, name)))
        aggregation = [NamedExpr(name, expr)]
        reduction = [
            NamedExpr(
                name,
                # Sum reduction may require casting.
                # Do it for all cases to be safe (for now)
                Cast(dtype, Agg(dtype, "sum", None, Col(dtype, name))),
            )
        ]
        return selection, aggregation, reduction
    if isinstance(expr, Agg):
        if expr.name in ("sum", "count", "min", "max"):
            if expr.name in ("sum", "count"):
                aggfunc = "sum"
            else:
                aggfunc = expr.name
            selection = NamedExpr(name, _wrap_unary(Col(dtype, name)))
            aggregation = [NamedExpr(name, expr)]
            reduction = [
                NamedExpr(
                    name,
                    # Sum reduction may require casting.
                    # Do it for all cases to be safe (for now)
                    Cast(dtype, Agg(dtype, aggfunc, None, Col(dtype, name))),
                )
            ]
            return selection, aggregation, reduction
        elif expr.name in ("max", "min"):
            selection = NamedExpr(name, _wrap_unary(Col(dtype, name)))
            aggregation = [NamedExpr(name, expr)]
            reduction = [NamedExpr(name, expr)]
            return selection, aggregation, reduction
        elif expr.name == "mean":
            (child,) = expr.children
            token = str(uuid.uuid4().hex)  # prevent collisions with user's names
            (sum, count), aggregations, reductions = combine(
                decompose(f"{name}__mean_sum_{token}", Agg(dtype, "sum", None, child)),
                decompose(f"{name}__mean_count_{token}", Len(dtype)),
            )
            selection = NamedExpr(
                name,
                _wrap_unary(
                    BinOp(
                        dtype, plc.binaryop.BinaryOperator.DIV, sum.value, count.value
                    )
                ),
            )
            return selection, aggregations, reductions
        else:
            raise NotImplementedError(
                "GroupBy does not support multiple partitions "
                f"for this aggregation type:\n{type(expr)}\n"
                f"Only {_GB_AGG_SUPPORTED} are supported."
            )
    elif isinstance(expr, BinOp):
        # The expectation is that each operand of the BinOp is decomposable.
        # We can then combine the decompositions of the operands to form the
        # decomposition of the BinOp.
        (left, right) = expr.children
        token = str(uuid.uuid4().hex)  # prevent collisions with user's names
        (left_selection, right_selection), aggregations, reductions = combine(
            decompose(f"{name}__left_{token}", left),
            decompose(f"{name}__right_{token}", right),
        )

        selection = NamedExpr(
            name,
            _wrap_unary(
                BinOp(dtype, expr.op, left_selection.value, right_selection.value)
            ),
        )
        return selection, aggregations, reductions

    elif isinstance(expr, Literal):
        selection = NamedExpr(name, _wrap_unary(Col(dtype, name)))
        aggregation = []
        reduction = [NamedExpr(name, expr)]
        return selection, aggregation, reduction

    else:  # pragma: no cover
        # Unsupported expression
        raise NotImplementedError(
            f"GroupBy does not support multiple partitions for this expression:\n{expr}"
        )


@lower_ir_node.register(GroupBy)
def _(
    ir: GroupBy, rec: LowerIRTransformer
) -> tuple[IR, MutableMapping[IR, PartitionInfo]]:
    # Extract child partitioning
    child, partition_info = rec(ir.children[0])

    # Handle single-partition case
    if partition_info[child].count == 1:
        single_part_node = ir.reconstruct([child])
        partition_info[single_part_node] = partition_info[child]
        return single_part_node, partition_info

    # Check group-by keys
    if not all(expr.is_pointwise for expr in traversal([e.value for e in ir.keys])):
        raise NotImplementedError(
            f"GroupBy does not support multiple partitions for keys:\n{ir.keys}"
        )  # pragma: no cover

    # Check if we are dealing with any high-cardinality columns
    post_aggregation_count = 1  # Default tree reduction
    groupby_key_columns = [ne.name for ne in ir.keys]
    cardinality_factor = {
        c: min(f, 1.0)
        for c, f in ir.config_options.get(
            "executor_options.cardinality_factor", default={}
        ).items()
        if c in groupby_key_columns
    }
    if cardinality_factor:
        # The `cardinality_factor` dictionary can be used
        # to specify a mapping between column names and
        # cardinality "factors". Each factor estimates the
        # fractional number of unique values in the column.
        # Each value should be in the range (0, 1].
        child_count = partition_info[child].count
        post_aggregation_count = max(
            int(max(cardinality_factor.values()) * child_count),
            1,
        )

    # Decompose the aggregation requests into three distinct phases
    selection_exprs, piecewise_exprs, reduction_exprs = combine(
        *(decompose(agg.name, agg.value) for agg in ir.agg_requests)
    )

    # Partition-wise groupby operation
    pwise_schema = {k.name: k.value.dtype for k in ir.keys} | {
        k.name: k.value.dtype for k in piecewise_exprs
    }
    gb_pwise = GroupBy(
        pwise_schema,
        ir.keys,
        piecewise_exprs,
        ir.maintain_order,
        ir.options,
        ir.config_options,
        child,
    )
    child_count = partition_info[child].count
    partition_info[gb_pwise] = PartitionInfo(count=child_count)

    # Add Shuffle node if necessary
    gb_inter: GroupBy | Shuffle = gb_pwise
    if post_aggregation_count > 1:
        if ir.maintain_order:  # pragma: no cover
            raise NotImplementedError(
                "maintain_order not supported for multiple output partitions."
            )
<<<<<<< HEAD
        shuffle_options: dict[str, Any] = {
            "shuffle_method": ir.config_options.get(
                "executor_options.shuffle_method", default=None
            ),
        }
=======

>>>>>>> 615ead12
        gb_inter = Shuffle(
            pwise_schema,
            ir.keys,
            ir.config_options,
            gb_pwise,
        )
        partition_info[gb_inter] = PartitionInfo(count=post_aggregation_count)

    # Tree reduction if post_aggregation_count==1
    # (Otherwise, this is another partition-wise op)
    gb_reduce = GroupBy(
        {k.name: k.value.dtype for k in ir.keys}
        | {k.name: k.value.dtype for k in reduction_exprs},
        ir.keys,
        reduction_exprs,
        ir.maintain_order,
        ir.options,
        ir.config_options,
        gb_inter,
    )
    partition_info[gb_reduce] = PartitionInfo(count=post_aggregation_count)

    # Final Select phase
    aggregated = {ne.name: ne for ne in selection_exprs}
    new_node = Select(
        ir.schema,
        [
            # Select the aggregated data or the original column
            aggregated.get(name, NamedExpr(name, Col(dtype, name)))
            for name, dtype in ir.schema.items()
        ],
        False,  # noqa: FBT003
        gb_reduce,
    )
    partition_info[new_node] = PartitionInfo(count=post_aggregation_count)
    return new_node, partition_info


def _tree_node(do_evaluate, nbatch, *args):
    return do_evaluate(*args[nbatch:], _concat(*args[:nbatch]))


@generate_ir_tasks.register(GroupBy)
def _(
    ir: GroupBy, partition_info: MutableMapping[IR, PartitionInfo]
) -> MutableMapping[Any, Any]:
    (child,) = ir.children
    child_count = partition_info[child].count
    child_name = get_key_name(child)
    output_count = partition_info[ir].count

    if output_count == child_count:
        return {
            key: (
                ir.do_evaluate,
                *ir._non_child_args,
                (child_name, i),
            )
            for i, key in enumerate(partition_info[ir].keys(ir))
        }
    elif output_count != 1:  # pragma: no cover
        raise ValueError(f"Expected single partition, got {output_count}")

    # Simple N-ary tree reduction
    j = 0
    n_ary = ir.config_options.get("executor_options.groupby_n_ary", default=32)
    graph: MutableMapping[Any, Any] = {}
    name = get_key_name(ir)
    keys: list[Any] = [(child_name, i) for i in range(child_count)]
    while len(keys) > n_ary:
        new_keys: list[Any] = []
        for i, k in enumerate(range(0, len(keys), n_ary)):
            batch = keys[k : k + n_ary]
            graph[(name, j, i)] = (
                _tree_node,
                ir.do_evaluate,
                len(batch),
                *batch,
                *ir._non_child_args,
            )
            new_keys.append((name, j, i))
        j += 1
        keys = new_keys
    graph[(name, 0)] = (
        _tree_node,
        ir.do_evaluate,
        len(keys),
        *keys,
        *ir._non_child_args,
    )
    return graph<|MERGE_RESOLUTION|>--- conflicted
+++ resolved
@@ -257,15 +257,6 @@
             raise NotImplementedError(
                 "maintain_order not supported for multiple output partitions."
             )
-<<<<<<< HEAD
-        shuffle_options: dict[str, Any] = {
-            "shuffle_method": ir.config_options.get(
-                "executor_options.shuffle_method", default=None
-            ),
-        }
-=======
-
->>>>>>> 615ead12
         gb_inter = Shuffle(
             pwise_schema,
             ir.keys,
