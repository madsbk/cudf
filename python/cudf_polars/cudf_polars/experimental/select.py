--- conflicted
+++ resolved
@@ -70,10 +70,6 @@
 ) -> MutableMapping[Any, Any]:
     """Build complex Select graph."""
     (child,) = ir.children
-<<<<<<< HEAD
-    child_name = get_key_name(child)
-=======
->>>>>>> 7b7f8346
     child_count = partition_info[child].count
 
     # Build Graph to produce a column for each
@@ -94,14 +90,9 @@
             graph.update(
                 make_fusedexpr_graph(
                     ne.reconstruct(node),
-<<<<<<< HEAD
-                    child_name,
-                    expr_partition_counts,
-=======
                     expr_partition_counts,
                     child,
                     partition_info[child],
->>>>>>> 7b7f8346
                 )
             )
 
