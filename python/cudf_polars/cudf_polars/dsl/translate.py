--- conflicted
+++ resolved
@@ -48,11 +48,7 @@
 
     def __init__(self, visitor: NodeTraverser, engine: GPUEngine):
         self.visitor = visitor
-<<<<<<< HEAD
-        self.config_options = config.ConfigOptions(engine.config.copy())
-=======
         self.config_options = config.ConfigOptions(copy.deepcopy(engine.config))
->>>>>>> 63459ca6
         self.errors: list[Exception] = []
 
     def translate_ir(self, *, n: int | None = None) -> ir.IR:
