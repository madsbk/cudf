# SPDX-FileCopyrightText: Copyright (c) 2024-2025, NVIDIA CORPORATION & AFFILIATES.
# SPDX-License-Identifier: Apache-2.0
"""
DSL nodes for the LogicalPlan of polars.

An IR node is either a source, normal, or a sink. Respectively they
can be considered as functions:

- source: `IO () -> DataFrame`
- normal: `DataFrame -> DataFrame`
- sink: `DataFrame -> IO ()`
"""

from __future__ import annotations

import itertools
import json
from functools import cache
from pathlib import Path
from typing import TYPE_CHECKING, Any, ClassVar

import pyarrow as pa
from typing_extensions import assert_never

import polars as pl

import pylibcudf as plc

import cudf_polars.dsl.expr as expr
from cudf_polars.containers import Column, DataFrame
from cudf_polars.dsl.nodebase import Node
from cudf_polars.dsl.to_ast import to_ast, to_parquet_filter
from cudf_polars.utils import dtypes

if TYPE_CHECKING:
    from collections.abc import Callable, Hashable, Iterable, MutableMapping, Sequence
    from typing import Literal

    from polars.polars import _expr_nodes as pl_expr

    from cudf_polars.typing import Schema
    from cudf_polars.utils.config import ConfigOptions


__all__ = [
    "IR",
    "Cache",
    "ConditionalJoin",
    "DataFrameScan",
    "Distinct",
    "ErrorNode",
    "Filter",
    "GroupBy",
    "HConcat",
    "HStack",
    "Join",
    "MapFunction",
    "Projection",
    "PythonScan",
    "Scan",
    "Select",
    "Slice",
    "Sort",
    "Union",
]


def broadcast(*columns: Column, target_length: int | None = None) -> list[Column]:
    """
    Broadcast a sequence of columns to a common length.

    Parameters
    ----------
    columns
        Columns to broadcast.
    target_length
        Optional length to broadcast to. If not provided, uses the
        non-unit length of existing columns.

    Returns
    -------
    List of broadcasted columns all of the same length.

    Raises
    ------
    RuntimeError
        If broadcasting is not possible.

    Notes
    -----
    In evaluation of a set of expressions, polars type-puns length-1
    columns with scalars. When we insert these into a DataFrame
    object, we need to ensure they are of equal length. This function
    takes some columns, some of which may be length-1 and ensures that
    all length-1 columns are broadcast to the length of the others.

    Broadcasting is only possible if the set of lengths of the input
    columns is a subset of ``{1, n}`` for some (fixed) ``n``. If
    ``target_length`` is provided and not all columns are length-1
    (i.e. ``n != 1``), then ``target_length`` must be equal to ``n``.
    """
    if len(columns) == 0:
        return []
    lengths: set[int] = {column.size for column in columns}
    if lengths == {1}:
        if target_length is None:
            return list(columns)
        nrows = target_length
    else:
        try:
            (nrows,) = lengths.difference([1])
        except ValueError as e:
            raise RuntimeError("Mismatching column lengths") from e
        if target_length is not None and nrows != target_length:
            raise RuntimeError(
                f"Cannot broadcast columns of length {nrows=} to {target_length=}"
            )
    return [
        column
        if column.size != 1
        else Column(
            plc.Column.from_scalar(column.obj_scalar, nrows),
            is_sorted=plc.types.Sorted.YES,
            order=plc.types.Order.ASCENDING,
            null_order=plc.types.NullOrder.BEFORE,
            name=column.name,
        )
        for column in columns
    ]


class IR(Node["IR"]):
    """Abstract plan node, representing an unevaluated dataframe."""

    __slots__ = ("_non_child_args", "schema")
    # This annotation is needed because of https://github.com/python/mypy/issues/17981
    _non_child: ClassVar[tuple[str, ...]] = ("schema",)
    # Concrete classes should set this up with the arguments that will
    # be passed to do_evaluate.
    _non_child_args: tuple[Any, ...]
    schema: Schema
    """Mapping from column names to their data types."""

    def get_hashable(self) -> Hashable:
        """
        Hashable representation of node, treating schema dictionary.

        Since the schema is a dictionary, even though it is morally
        immutable, it is not hashable. We therefore convert it to
        tuples for hashing purposes.
        """
        # Schema is the first constructor argument
        args = self._ctor_arguments(self.children)[1:]
        schema_hash = tuple(self.schema.items())
        return (type(self), schema_hash, args)

    # Hacky to avoid type-checking issues, just advertise the
    # signature. Both mypy and pyright complain if we have an abstract
    # method that takes arbitrary *args, but the subclasses have
    # tighter signatures. This complaint is correct because the
    # subclass is not Liskov-substitutable for the superclass.
    # However, we know do_evaluate will only be called with the
    # correct arguments by "construction".
    do_evaluate: Callable[..., DataFrame]
    """
    Evaluate the node (given its evaluated children), and return a dataframe.

    Parameters
    ----------
    args
        Non child arguments followed by any evaluated dataframe inputs.

    Returns
    -------
    DataFrame (on device) representing the evaluation of this plan
    node.

    Raises
    ------
    NotImplementedError
        If evaluation fails. Ideally this should not occur, since the
        translation phase should fail earlier.
    """

    def evaluate(self, *, cache: MutableMapping[int, DataFrame]) -> DataFrame:
        """
        Evaluate the node (recursively) and return a dataframe.

        Parameters
        ----------
        cache
            Mapping from cached node ids to constructed DataFrames.
            Used to implement evaluation of the `Cache` node.

        Notes
        -----
        Prefer not to override this method. Instead implement
        :meth:`do_evaluate` which doesn't encode a recursion scheme
        and just assumes already evaluated inputs.

        Returns
        -------
        DataFrame (on device) representing the evaluation of this plan
        node (and its children).

        Raises
        ------
        NotImplementedError
            If evaluation fails. Ideally this should not occur, since the
            translation phase should fail earlier.
        """
        return self.do_evaluate(
            *self._non_child_args,
            *(child.evaluate(cache=cache) for child in self.children),
        )


class ErrorNode(IR):
    """Represents an error translating the IR."""

    __slots__ = ("error",)
    _non_child = (
        "schema",
        "error",
    )
    error: str
    """The error."""

    def __init__(self, schema: Schema, error: str):
        self.schema = schema
        self.error = error
        self.children = ()


class PythonScan(IR):
    """Representation of input from a python function."""

    __slots__ = ("options", "predicate")
    _non_child = ("schema", "options", "predicate")
    options: Any
    """Arbitrary options."""
    predicate: expr.NamedExpr | None
    """Filter to apply to the constructed dataframe before returning it."""

    def __init__(self, schema: Schema, options: Any, predicate: expr.NamedExpr | None):
        self.schema = schema
        self.options = options
        self.predicate = predicate
        self._non_child_args = (schema, options, predicate)
        self.children = ()
        raise NotImplementedError("PythonScan not implemented")


class Scan(IR):
    """Input from files."""

    __slots__ = (
        "cloud_options",
        "config_options",
        "n_rows",
        "paths",
        "predicate",
        "reader_options",
        "row_index",
        "skip_rows",
        "typ",
        "with_columns",
    )
    _non_child = (
        "schema",
        "typ",
        "reader_options",
        "cloud_options",
        "config_options",
        "paths",
        "with_columns",
        "skip_rows",
        "n_rows",
        "row_index",
        "predicate",
    )
    typ: str
    """What type of file are we reading? Parquet, CSV, etc..."""
    reader_options: dict[str, Any]
    """Reader-specific options, as dictionary."""
    cloud_options: dict[str, Any] | None
    """Cloud-related authentication options, currently ignored."""
    config_options: ConfigOptions
    """GPU-specific configuration options"""
    paths: list[str]
    """List of paths to read from."""
    with_columns: list[str] | None
    """Projected columns to return."""
    skip_rows: int
    """Rows to skip at the start when reading."""
    n_rows: int
    """Number of rows to read after skipping."""
    row_index: tuple[str, int] | None
    """If not None add an integer index column of the given name."""
    predicate: expr.NamedExpr | None
    """Mask to apply to the read dataframe."""

    PARQUET_DEFAULT_CHUNK_SIZE: int = 0  # unlimited
    PARQUET_DEFAULT_PASS_LIMIT: int = 16 * 1024**3  # 16GiB

    def __init__(
        self,
        schema: Schema,
        typ: str,
        reader_options: dict[str, Any],
        cloud_options: dict[str, Any] | None,
        config_options: ConfigOptions,
        paths: list[str],
        with_columns: list[str] | None,
        skip_rows: int,
        n_rows: int,
        row_index: tuple[str, int] | None,
        predicate: expr.NamedExpr | None,
    ):
        self.schema = schema
        self.typ = typ
        self.reader_options = reader_options
        self.cloud_options = cloud_options
        self.config_options = config_options
        self.paths = paths
        self.with_columns = with_columns
        self.skip_rows = skip_rows
        self.n_rows = n_rows
        self.row_index = row_index
        self.predicate = predicate
        self._non_child_args = (
            schema,
            typ,
            reader_options,
            config_options,
            paths,
            with_columns,
            skip_rows,
            n_rows,
            row_index,
            predicate,
        )
        self.children = ()
        if self.typ not in ("csv", "parquet", "ndjson"):  # pragma: no cover
            # This line is unhittable ATM since IPC/Anonymous scan raise
            # on the polars side
            raise NotImplementedError(f"Unhandled scan type: {self.typ}")
        if self.typ == "ndjson" and (self.n_rows != -1 or self.skip_rows != 0):
            raise NotImplementedError("row limit in scan for json reader")
        if self.skip_rows < 0:
            # TODO: polars has this implemented for parquet,
            # maybe we can do this too?
            raise NotImplementedError("slice pushdown for negative slices")
        if self.typ in {"csv"} and self.skip_rows != 0:  # pragma: no cover
            # This comes from slice pushdown, but that
            # optimization doesn't happen right now
            raise NotImplementedError("skipping rows in CSV reader")
        if self.cloud_options is not None and any(
            self.cloud_options.get(k) is not None for k in ("aws", "azure", "gcp")
        ):
            raise NotImplementedError(
                "Read from cloud storage"
            )  # pragma: no cover; no test yet
        if any(p.startswith("https://") for p in self.paths):
            raise NotImplementedError("Read from https")
        if self.typ == "csv":
            if self.reader_options["skip_rows_after_header"] != 0:
                raise NotImplementedError("Skipping rows after header in CSV reader")
            parse_options = self.reader_options["parse_options"]
            if (
                null_values := parse_options["null_values"]
            ) is not None and "Named" in null_values:
                raise NotImplementedError(
                    "Per column null value specification not supported for CSV reader"
                )
            if (
                comment := parse_options["comment_prefix"]
            ) is not None and "Multi" in comment:
                raise NotImplementedError(
                    "Multi-character comment prefix not supported for CSV reader"
                )
            if not self.reader_options["has_header"]:
                # Need to do some file introspection to get the number
                # of columns so that column projection works right.
                raise NotImplementedError("Reading CSV without header")
        elif self.typ == "ndjson":
            # TODO: consider handling the low memory option here
            # (maybe use chunked JSON reader)
            if self.reader_options["ignore_errors"]:
                raise NotImplementedError(
                    "ignore_errors is not supported in the JSON reader"
                )
        elif (
            self.typ == "parquet"
            and self.row_index is not None
            and self.with_columns is not None
            and len(self.with_columns) == 0
        ):
            raise NotImplementedError(
                "Reading only parquet metadata to produce row index."
            )

    def get_hashable(self) -> Hashable:
        """
        Hashable representation of the node.

        The options dictionaries are serialised for hashing purposes
        as json strings.
        """
        schema_hash = tuple(self.schema.items())
        return (
            type(self),
            schema_hash,
            self.typ,
            json.dumps(self.reader_options),
            json.dumps(self.cloud_options),
            self.config_options,
            tuple(self.paths),
            tuple(self.with_columns) if self.with_columns is not None else None,
            self.skip_rows,
            self.n_rows,
            self.row_index,
            self.predicate,
        )

    @classmethod
    def do_evaluate(
        cls,
        schema: Schema,
        typ: str,
        reader_options: dict[str, Any],
        config_options: ConfigOptions,
        paths: list[str],
        with_columns: list[str] | None,
        skip_rows: int,
        n_rows: int,
        row_index: tuple[str, int] | None,
        predicate: expr.NamedExpr | None,
    ):
        """Evaluate and return a dataframe."""
        if typ == "csv":
            parse_options = reader_options["parse_options"]
            sep = chr(parse_options["separator"])
            quote = chr(parse_options["quote_char"])
            eol = chr(parse_options["eol_char"])
            if reader_options["schema"] is not None:
                # Reader schema provides names
                column_names = list(reader_options["schema"]["fields"].keys())
            else:
                # file provides column names
                column_names = None
            usecols = with_columns
            # TODO: support has_header=False
            header = 0

            # polars defaults to no null recognition
            null_values = [""]
            if parse_options["null_values"] is not None:
                ((typ, nulls),) = parse_options["null_values"].items()
                if typ == "AllColumnsSingle":
                    # Single value
                    null_values.append(nulls)
                else:
                    # List of values
                    null_values.extend(nulls)
            if parse_options["comment_prefix"] is not None:
                comment = chr(parse_options["comment_prefix"]["Single"])
            else:
                comment = None
            decimal = "," if parse_options["decimal_comma"] else "."

            # polars skips blank lines at the beginning of the file
            pieces = []
            read_partial = n_rows != -1
            for p in paths:
                skiprows = reader_options["skip_rows"]
                path = Path(p)
                with path.open() as f:
                    while f.readline() == "\n":
                        skiprows += 1
                options = (
                    plc.io.csv.CsvReaderOptions.builder(plc.io.SourceInfo([path]))
                    .nrows(n_rows)
                    .skiprows(skiprows)
                    .lineterminator(str(eol))
                    .quotechar(str(quote))
                    .decimal(decimal)
                    .keep_default_na(keep_default_na=False)
                    .na_filter(na_filter=True)
                    .build()
                )
                options.set_delimiter(str(sep))
                if column_names is not None:
                    options.set_names([str(name) for name in column_names])
                options.set_header(header)
                options.set_dtypes(schema)
                if usecols is not None:
                    options.set_use_cols_names([str(name) for name in usecols])
                options.set_na_values(null_values)
                if comment is not None:
                    options.set_comment(comment)
                tbl_w_meta = plc.io.csv.read_csv(options)
                pieces.append(tbl_w_meta)
                if read_partial:
                    n_rows -= tbl_w_meta.tbl.num_rows()
                    if n_rows <= 0:
                        break
            tables, colnames = zip(
                *(
                    (piece.tbl, piece.column_names(include_children=False))
                    for piece in pieces
                ),
                strict=True,
            )
            df = DataFrame.from_table(
                plc.concatenate.concatenate(list(tables)),
                colnames[0],
            )
        elif typ == "parquet":
            if config_options.get("parquet_options.chunked", default=True):
                options = plc.io.parquet.ParquetReaderOptions.builder(
                    plc.io.SourceInfo(paths)
                ).build()
                # We handle skip_rows != 0 by reading from the
                # up to n_rows + skip_rows and slicing off the
                # first skip_rows entries.
                # TODO: Remove this workaround once
                # https://github.com/rapidsai/cudf/issues/16186
                # is fixed
                nrows = n_rows + skip_rows
                if nrows > -1:
                    options.set_num_rows(nrows)
                if with_columns is not None:
                    options.set_columns(with_columns)
                reader = plc.io.parquet.ChunkedParquetReader(
                    options,
                    chunk_read_limit=config_options.get(
                        "parquet_options.chunk_read_limit",
                        default=cls.PARQUET_DEFAULT_CHUNK_SIZE,
                    ),
                    pass_read_limit=config_options.get(
                        "parquet_options.pass_read_limit",
                        default=cls.PARQUET_DEFAULT_PASS_LIMIT,
                    ),
                )
                chk = reader.read_chunk()
                rows_left_to_skip = skip_rows

                def slice_skip(tbl: plc.Table):
                    nonlocal rows_left_to_skip
                    if rows_left_to_skip > 0:
                        table_rows = tbl.num_rows()
                        chunk_skip = min(rows_left_to_skip, table_rows)
                        # TODO: Check performance impact of skipping this
                        # call and creating an empty table manually when the
                        # slice would be empty (chunk_skip == table_rows).
                        (tbl,) = plc.copying.slice(tbl, [chunk_skip, table_rows])
                        rows_left_to_skip -= chunk_skip
                    return tbl

                tbl = slice_skip(chk.tbl)
                # TODO: Nested column names
                names = chk.column_names(include_children=False)
                concatenated_columns = tbl.columns()
                while reader.has_next():
                    tbl = slice_skip(reader.read_chunk().tbl)

                    for i in range(tbl.num_columns()):
                        concatenated_columns[i] = plc.concatenate.concatenate(
                            [concatenated_columns[i], tbl._columns[i]]
                        )
                        # Drop residual columns to save memory
                        tbl._columns[i] = None

                df = DataFrame.from_table(
                    plc.Table(concatenated_columns),
                    names=names,
                )
            else:
                filters = None
                if predicate is not None and row_index is None:
                    # Can't apply filters during read if we have a row index.
                    filters = to_parquet_filter(predicate.value)
                options = plc.io.parquet.ParquetReaderOptions.builder(
                    plc.io.SourceInfo(paths)
                ).build()
                if n_rows != -1:
                    options.set_num_rows(n_rows)
                if skip_rows != 0:
                    options.set_skip_rows(skip_rows)
                if with_columns is not None:
                    options.set_columns(with_columns)
                if filters is not None:
                    options.set_filter(filters)
                tbl_w_meta = plc.io.parquet.read_parquet(options)
                df = DataFrame.from_table(
                    tbl_w_meta.tbl,
                    # TODO: consider nested column names?
                    tbl_w_meta.column_names(include_children=False),
                )
                if filters is not None:
                    # Mask must have been applied.
                    return df

        elif typ == "ndjson":
            json_schema: list[plc.io.json.NameAndType] = [
                (name, typ, []) for name, typ in schema.items()
            ]
            plc_tbl_w_meta = plc.io.json.read_json(
                plc.io.json._setup_json_reader_options(
                    plc.io.SourceInfo(paths),
                    lines=True,
                    dtypes=json_schema,
                    prune_columns=True,
                )
            )
            # TODO: I don't think cudf-polars supports nested types in general right now
            # (but when it does, we should pass child column names from nested columns in)
            df = DataFrame.from_table(
                plc_tbl_w_meta.tbl, plc_tbl_w_meta.column_names(include_children=False)
            )
            col_order = list(schema.keys())
            if row_index is not None:
                col_order.remove(row_index[0])
            df = df.select(col_order)
        else:
            raise NotImplementedError(
                f"Unhandled scan type: {typ}"
            )  # pragma: no cover; post init trips first
        if row_index is not None:
            name, offset = row_index
            offset += skip_rows
            dtype = schema[name]
            step = plc.interop.from_arrow(
                pa.scalar(1, type=plc.interop.to_arrow(dtype))
            )
            init = plc.interop.from_arrow(
                pa.scalar(offset, type=plc.interop.to_arrow(dtype))
            )
            index = Column(
                plc.filling.sequence(df.num_rows, init, step),
                is_sorted=plc.types.Sorted.YES,
                order=plc.types.Order.ASCENDING,
                null_order=plc.types.NullOrder.AFTER,
                name=name,
            )
            df = DataFrame([index, *df.columns])
        assert all(c.obj.type() == schema[name] for name, c in df.column_map.items())
        if predicate is None:
            return df
        else:
            (mask,) = broadcast(predicate.evaluate(df), target_length=df.num_rows)
            return df.filter(mask)


class Cache(IR):
    """
    Return a cached plan node.

    Used for CSE at the plan level.
    """

    __slots__ = ("key",)
    _non_child = ("schema", "key")
    key: int
    """The cache key."""

    def __init__(self, schema: Schema, key: int, value: IR):
        self.schema = schema
        self.key = key
        self.children = (value,)
        self._non_child_args = (key,)

    @classmethod
    def do_evaluate(
        cls, key: int, df: DataFrame
    ) -> DataFrame:  # pragma: no cover; basic evaluation never calls this
        """Evaluate and return a dataframe."""
        # Our value has already been computed for us, so let's just
        # return it.
        return df

    def evaluate(self, *, cache: MutableMapping[int, DataFrame]) -> DataFrame:
        """Evaluate and return a dataframe."""
        # We must override the recursion scheme because we don't want
        # to recurse if we're in the cache.
        try:
            return cache[self.key]
        except KeyError:
            (value,) = self.children
            return cache.setdefault(self.key, value.evaluate(cache=cache))


class DataFrameScan(IR):
    """
    Input from an existing polars DataFrame.

    This typically arises from ``q.collect().lazy()``
    """

    __slots__ = ("config_options", "df", "projection")
    _non_child = ("schema", "df", "projection", "config_options")
    df: Any
    """Polars LazyFrame object."""
    projection: tuple[str, ...] | None
    """List of columns to project out."""
    config_options: ConfigOptions
    """GPU-specific configuration options"""

    def __init__(
        self,
        schema: Schema,
        df: Any,
        projection: Sequence[str] | None,
        config_options: ConfigOptions,
    ):
        self.schema = schema
        self.df = df
        self.projection = tuple(projection) if projection is not None else None
        self.config_options = config_options
        self._non_child_args = (
            schema,
            pl.DataFrame._from_pydf(df),
            self.projection,
        )
        self.children = ()

    def get_hashable(self) -> Hashable:
        """
        Hashable representation of the node.

        The (heavy) dataframe object is hashed as its id, so this is
        not stable across runs, or repeat instances of the same equal dataframes.
        """
        schema_hash = tuple(self.schema.items())
        return (
            type(self),
            schema_hash,
            id(self.df),
            self.projection,
            self.config_options,
        )

    @classmethod
    def do_evaluate(
        cls,
        schema: Schema,
        df: Any,
        projection: tuple[str, ...] | None,
    ) -> DataFrame:
        """Evaluate and return a dataframe."""
        if projection is not None:
            df = df.select(projection)
        df = DataFrame.from_polars(df)
        assert all(
            c.obj.type() == dtype
            for c, dtype in zip(df.columns, schema.values(), strict=True)
        )
        return df


class Select(IR):
    """Produce a new dataframe selecting given expressions from an input."""

    __slots__ = ("exprs", "should_broadcast")
    _non_child = ("schema", "exprs", "should_broadcast")
    exprs: tuple[expr.NamedExpr, ...]
    """List of expressions to evaluate to form the new dataframe."""
    should_broadcast: bool
    """Should columns be broadcast?"""

    def __init__(
        self,
        schema: Schema,
        exprs: Sequence[expr.NamedExpr],
        should_broadcast: bool,  # noqa: FBT001
        df: IR,
    ):
        self.schema = schema
        self.exprs = tuple(exprs)
        self.should_broadcast = should_broadcast
        self.children = (df,)
        self._non_child_args = (self.exprs, should_broadcast)

    @classmethod
    def do_evaluate(
        cls,
        exprs: tuple[expr.NamedExpr, ...],
        should_broadcast: bool,  # noqa: FBT001
        df: DataFrame,
    ) -> DataFrame:
        """Evaluate and return a dataframe."""
        # Handle any broadcasting
        columns = [e.evaluate(df) for e in exprs]
        if should_broadcast:
            columns = broadcast(*columns)
        return DataFrame(columns)


class Reduce(IR):
    """
    Produce a new dataframe selecting given expressions from an input.

    This is a special case of :class:`Select` where all outputs are a single row.
    """

    __slots__ = ("exprs",)
    _non_child = ("schema", "exprs")
    exprs: tuple[expr.NamedExpr, ...]
    """List of expressions to evaluate to form the new dataframe."""

    def __init__(
        self, schema: Schema, exprs: Sequence[expr.NamedExpr], df: IR
    ):  # pragma: no cover; polars doesn't emit this node yet
        self.schema = schema
        self.exprs = tuple(exprs)
        self.children = (df,)
        self._non_child_args = (self.exprs,)

    @classmethod
    def do_evaluate(
        cls,
        exprs: tuple[expr.NamedExpr, ...],
        df: DataFrame,
    ) -> DataFrame:  # pragma: no cover; not exposed by polars yet
        """Evaluate and return a dataframe."""
        columns = broadcast(*(e.evaluate(df) for e in exprs))
        assert all(column.size == 1 for column in columns)
        return DataFrame(columns)


class GroupBy(IR):
    """Perform a groupby."""

    class AggInfos:
        """Serializable wrapper for GroupBy aggregation info."""

        agg_requests: Sequence[expr.NamedExpr]
        agg_infos: Sequence[expr.AggInfo]

        def __init__(self, agg_requests: Sequence[expr.NamedExpr]):
            self.agg_requests = tuple(agg_requests)
            self.agg_infos = [req.collect_agg(depth=0) for req in self.agg_requests]

        def __reduce__(self):
            """Pickle an AggInfos object."""
            return (type(self), (self.agg_requests,))

    class GroupbyOptions:
        """Serializable wrapper for polars GroupbyOptions."""

        def __init__(self, polars_groupby_options: Any):
            self.dynamic = polars_groupby_options.dynamic
            self.rolling = polars_groupby_options.rolling
            self.slice = polars_groupby_options.slice

    __slots__ = (
        "agg_infos",
        "agg_requests",
        "config_options",
<<<<<<< HEAD
        "keys",
        "maintain_order",
        "options",
    )
    _non_child = (
        "schema",
=======
>>>>>>> cb13d633
        "keys",
        "agg_requests",
        "maintain_order",
        "options",
        "config_options",
    )
<<<<<<< HEAD
=======
    _non_child = (
        "schema",
        "keys",
        "agg_requests",
        "maintain_order",
        "options",
        "config_options",
    )
>>>>>>> cb13d633
    keys: tuple[expr.NamedExpr, ...]
    """Grouping keys."""
    agg_requests: tuple[expr.NamedExpr, ...]
    """Aggregation expressions."""
    maintain_order: bool
    """Preserve order in groupby."""
    options: GroupbyOptions
    """Arbitrary options."""
<<<<<<< HEAD
    config_options: dict[str, Any]
=======
    config_options: ConfigOptions
>>>>>>> cb13d633
    """GPU-specific configuration options"""

    def __init__(
        self,
        schema: Schema,
        keys: Sequence[expr.NamedExpr],
        agg_requests: Sequence[expr.NamedExpr],
        maintain_order: bool,  # noqa: FBT001
        options: Any,
<<<<<<< HEAD
        config_options: dict[str, Any],
=======
        config_options: ConfigOptions,
>>>>>>> cb13d633
        df: IR,
    ):
        self.schema = schema
        self.keys = tuple(keys)
        self.agg_requests = tuple(agg_requests)
        self.maintain_order = maintain_order
        self.options = self.GroupbyOptions(options)
        self.config_options = config_options
        self.children = (df,)
        if self.options.rolling:
            raise NotImplementedError(
                "rolling window/groupby"
            )  # pragma: no cover; rollingwindow constructor has already raised
        if self.options.dynamic:
            raise NotImplementedError("dynamic group by")
        if any(GroupBy.check_agg(a.value) > 1 for a in self.agg_requests):
            raise NotImplementedError("Nested aggregations in groupby")
        self._non_child_args = (
            self.keys,
            self.agg_requests,
            maintain_order,
            self.options,
            self.AggInfos(self.agg_requests),
        )

    def get_hashable(self) -> Hashable:
        """Hashable representation of the node."""
        return (
            type(self),
            tuple(self.schema.items()),
            self.keys,
            self.maintain_order,
            self.options,
            json.dumps(self.config_options),
            self.children,
        )

    @staticmethod
    def check_agg(agg: expr.Expr) -> int:
        """
        Determine if we can handle an aggregation expression.

        Parameters
        ----------
        agg
            Expression to check

        Returns
        -------
        depth of nesting

        Raises
        ------
        NotImplementedError
            For unsupported expression nodes.
        """
        if isinstance(agg, (expr.BinOp, expr.Cast, expr.UnaryFunction)):
            return max(GroupBy.check_agg(child) for child in agg.children)
        elif isinstance(agg, expr.Agg):
            return 1 + max(GroupBy.check_agg(child) for child in agg.children)
        elif isinstance(agg, (expr.Len, expr.Col, expr.Literal, expr.LiteralColumn)):
            return 0
        else:
            raise NotImplementedError(f"No handler for {agg=}")

    @classmethod
    def do_evaluate(
        cls,
        keys_in: Sequence[expr.NamedExpr],
        agg_requests: Sequence[expr.NamedExpr],
        maintain_order: bool,  # noqa: FBT001
        options: GroupbyOptions,
        agg_info_wrapper: AggInfos,
        df: DataFrame,
    ):
        """Evaluate and return a dataframe."""
        keys = broadcast(*(k.evaluate(df) for k in keys_in), target_length=df.num_rows)
        sorted = (
            plc.types.Sorted.YES
            if all(k.is_sorted for k in keys)
            else plc.types.Sorted.NO
        )
        grouper = plc.groupby.GroupBy(
            plc.Table([k.obj for k in keys]),
            null_handling=plc.types.NullPolicy.INCLUDE,
            keys_are_sorted=sorted,
            column_order=[k.order for k in keys],
            null_precedence=[k.null_order for k in keys],
        )
        # TODO: uniquify
        requests = []
        replacements: list[expr.Expr] = []
        for info in agg_info_wrapper.agg_infos:
            for pre_eval, req, rep in info.requests:
                if pre_eval is None:
                    # A count aggregation, doesn't touch the column,
                    # but we need to have one. Rather than evaluating
                    # one, just use one of the key columns.
                    col = keys[0].obj
                else:
                    col = pre_eval.evaluate(df).obj
                requests.append(plc.groupby.GroupByRequest(col, [req]))
                replacements.append(rep)
        group_keys, raw_tables = grouper.aggregate(requests)
        raw_columns: list[Column] = []
        for i, table in enumerate(raw_tables):
            (column,) = table.columns()
            raw_columns.append(Column(column, name=f"tmp{i}"))
        mapping = dict(zip(replacements, raw_columns, strict=True))
        result_keys = [
            Column(grouped_key, name=key.name)
            for key, grouped_key in zip(keys, group_keys.columns(), strict=True)
        ]
        result_subs = DataFrame(raw_columns)
        results = [req.evaluate(result_subs, mapping=mapping) for req in agg_requests]
        broadcasted = broadcast(*result_keys, *results)
        # Handle order preservation of groups
        if maintain_order and not sorted:
            # The order we want
            want = plc.stream_compaction.stable_distinct(
                plc.Table([k.obj for k in keys]),
                list(range(group_keys.num_columns())),
                plc.stream_compaction.DuplicateKeepOption.KEEP_FIRST,
                plc.types.NullEquality.EQUAL,
                plc.types.NanEquality.ALL_EQUAL,
            )
            # The order we have
            have = plc.Table([key.obj for key in broadcasted[: len(keys)]])

            # We know an inner join is OK because by construction
            # want and have are permutations of each other.
            left_order, right_order = plc.join.inner_join(
                want, have, plc.types.NullEquality.EQUAL
            )
            # Now left_order is an arbitrary permutation of the ordering we
            # want, and right_order is a matching permutation of the ordering
            # we have. To get to the original ordering, we need
            # left_order == iota(nrows), with right_order permuted
            # appropriately. This can be obtained by sorting
            # right_order by left_order.
            (right_order,) = plc.sorting.sort_by_key(
                plc.Table([right_order]),
                plc.Table([left_order]),
                [plc.types.Order.ASCENDING],
                [plc.types.NullOrder.AFTER],
            ).columns()
            ordered_table = plc.copying.gather(
                plc.Table([col.obj for col in broadcasted]),
                right_order,
                plc.copying.OutOfBoundsPolicy.DONT_CHECK,
            )
            broadcasted = [
                Column(reordered, name=old.name)
                for reordered, old in zip(
                    ordered_table.columns(), broadcasted, strict=True
                )
            ]
        return DataFrame(broadcasted).slice(options.slice)


class ConditionalJoin(IR):
    """A conditional inner join of two dataframes on a predicate."""

    class Predicate:
        """Serializable wrapper for a predicate expression."""

        predicate: expr.Expr
        ast: plc.expressions.Expression

        def __init__(self, predicate: expr.Expr):
            self.predicate = predicate
            self.ast = to_ast(predicate)

        def __reduce__(self):
            """Pickle a Predicate object."""
            return (type(self), (self.predicate,))

    __slots__ = ("ast_predicate", "options", "predicate")
    _non_child = ("schema", "predicate", "options")
    predicate: expr.Expr
    """Expression predicate to join on"""
    options: tuple[
        tuple[
            str,
            pl_expr.Operator | Iterable[pl_expr.Operator],
        ],
        bool,
        tuple[int, int] | None,
        str,
        bool,
        Literal["none", "left", "right", "left_right", "right_left"],
    ]
    """
    tuple of options:
    - predicates: tuple of ir join type (eg. ie_join) and (In)Equality conditions
    - nulls_equal: do nulls compare equal?
    - slice: optional slice to perform after joining.
    - suffix: string suffix for right columns if names match
    - coalesce: should key columns be coalesced (only makes sense for outer joins)
    - maintain_order: which DataFrame row order to preserve, if any
    """

    def __init__(
        self, schema: Schema, predicate: expr.Expr, options: tuple, left: IR, right: IR
    ) -> None:
        self.schema = schema
        self.predicate = predicate
        self.options = options
        self.children = (left, right)
        predicate_wrapper = self.Predicate(predicate)
        _, nulls_equal, zlice, suffix, coalesce, maintain_order = self.options
        # Preconditions from polars
        assert not nulls_equal
        assert not coalesce
        assert maintain_order == "none"
        if predicate_wrapper.ast is None:
            raise NotImplementedError(
                f"Conditional join with predicate {predicate}"
            )  # pragma: no cover; polars never delivers expressions we can't handle
        self._non_child_args = (predicate_wrapper, zlice, suffix, maintain_order)

    @classmethod
    def do_evaluate(
        cls,
        predicate_wrapper: Predicate,
        zlice: tuple[int, int] | None,
        suffix: str,
        maintain_order: Literal["none", "left", "right", "left_right", "right_left"],
        left: DataFrame,
        right: DataFrame,
    ) -> DataFrame:
        """Evaluate and return a dataframe."""
        lg, rg = plc.join.conditional_inner_join(
            left.table,
            right.table,
            predicate_wrapper.ast,
        )
        left = DataFrame.from_table(
            plc.copying.gather(
                left.table, lg, plc.copying.OutOfBoundsPolicy.DONT_CHECK
            ),
            left.column_names,
        )
        right = DataFrame.from_table(
            plc.copying.gather(
                right.table, rg, plc.copying.OutOfBoundsPolicy.DONT_CHECK
            ),
            right.column_names,
        )
        right = right.rename_columns(
            {
                name: f"{name}{suffix}"
                for name in right.column_names
                if name in left.column_names_set
            }
        )
        result = left.with_columns(right.columns)
        return result.slice(zlice)


class Join(IR):
    """A join of two dataframes."""

    __slots__ = ("config_options", "left_on", "options", "right_on")
    _non_child = ("schema", "left_on", "right_on", "options", "config_options")
    left_on: tuple[expr.NamedExpr, ...]
    """List of expressions used as keys in the left frame."""
    right_on: tuple[expr.NamedExpr, ...]
    """List of expressions used as keys in the right frame."""
    options: tuple[
        Literal["Inner", "Left", "Right", "Full", "Semi", "Anti", "Cross"],
        bool,
        tuple[int, int] | None,
        str,
        bool,
        Literal["none", "left", "right", "left_right", "right_left"],
    ]
    """
    tuple of options:
    - how: join type
    - nulls_equal: do nulls compare equal?
    - slice: optional slice to perform after joining.
    - suffix: string suffix for right columns if names match
    - coalesce: should key columns be coalesced (only makes sense for outer joins)
    - maintain_order: which DataFrame row order to preserve, if any
    """
    config_options: dict[str, Any]
    """GPU-specific configuration options"""

    def __init__(
        self,
        schema: Schema,
        left_on: Sequence[expr.NamedExpr],
        right_on: Sequence[expr.NamedExpr],
        options: Any,
        config_options: dict[str, Any],
        left: IR,
        right: IR,
    ):
        self.schema = schema
        self.left_on = tuple(left_on)
        self.right_on = tuple(right_on)
        self.options = options
        self.config_options = config_options
        self.children = (left, right)
        self._non_child_args = (self.left_on, self.right_on, self.options)
        # TODO: Implement maintain_order
        if options[5] != "none":
            raise NotImplementedError("maintain_order not implemented yet")

    def get_hashable(self) -> Hashable:
        """Hashable representation of the node."""
        return (
            type(self),
            tuple(self.schema.items()),
            self.left_on,
            self.right_on,
            json.dumps(self.options),
            json.dumps(self.config_options),
            self.children,
        )

    @staticmethod
    @cache
    def _joiners(
        how: Literal["Inner", "Left", "Right", "Full", "Semi", "Anti"],
    ) -> tuple[
        Callable, plc.copying.OutOfBoundsPolicy, plc.copying.OutOfBoundsPolicy | None
    ]:
        if how == "Inner":
            return (
                plc.join.inner_join,
                plc.copying.OutOfBoundsPolicy.DONT_CHECK,
                plc.copying.OutOfBoundsPolicy.DONT_CHECK,
            )
        elif how == "Left" or how == "Right":
            return (
                plc.join.left_join,
                plc.copying.OutOfBoundsPolicy.DONT_CHECK,
                plc.copying.OutOfBoundsPolicy.NULLIFY,
            )
        elif how == "Full":
            return (
                plc.join.full_join,
                plc.copying.OutOfBoundsPolicy.NULLIFY,
                plc.copying.OutOfBoundsPolicy.NULLIFY,
            )
        elif how == "Semi":
            return (
                plc.join.left_semi_join,
                plc.copying.OutOfBoundsPolicy.DONT_CHECK,
                None,
            )
        elif how == "Anti":
            return (
                plc.join.left_anti_join,
                plc.copying.OutOfBoundsPolicy.DONT_CHECK,
                None,
            )
        assert_never(how)  # pragma: no cover

    @staticmethod
    def _reorder_maps(
        left_rows: int,
        lg: plc.Column,
        left_policy: plc.copying.OutOfBoundsPolicy,
        right_rows: int,
        rg: plc.Column,
        right_policy: plc.copying.OutOfBoundsPolicy,
    ) -> list[plc.Column]:
        """
        Reorder gather maps to satisfy polars join order restrictions.

        Parameters
        ----------
        left_rows
            Number of rows in left table
        lg
            Left gather map
        left_policy
            Nullify policy for left map
        right_rows
            Number of rows in right table
        rg
            Right gather map
        right_policy
            Nullify policy for right map

        Returns
        -------
        list of reordered left and right gather maps.

        Notes
        -----
        For a left join, the polars result preserves the order of the
        left keys, and is stable wrt the right keys. For all other
        joins, there is no order obligation.
        """
        dt = plc.interop.to_arrow(plc.types.SIZE_TYPE)
        init = plc.interop.from_arrow(pa.scalar(0, type=dt))
        step = plc.interop.from_arrow(pa.scalar(1, type=dt))
        left_order = plc.copying.gather(
            plc.Table([plc.filling.sequence(left_rows, init, step)]), lg, left_policy
        )
        right_order = plc.copying.gather(
            plc.Table([plc.filling.sequence(right_rows, init, step)]), rg, right_policy
        )
        return plc.sorting.stable_sort_by_key(
            plc.Table([lg, rg]),
            plc.Table([*left_order.columns(), *right_order.columns()]),
            [plc.types.Order.ASCENDING, plc.types.Order.ASCENDING],
            [plc.types.NullOrder.AFTER, plc.types.NullOrder.AFTER],
        ).columns()

    @classmethod
    def do_evaluate(
        cls,
        left_on_exprs: Sequence[expr.NamedExpr],
        right_on_exprs: Sequence[expr.NamedExpr],
        options: tuple[
            Literal["Inner", "Left", "Right", "Full", "Semi", "Anti", "Cross"],
            bool,
            tuple[int, int] | None,
            str,
            bool,
            Literal["none", "left", "right", "left_right", "right_left"],
        ],
        left: DataFrame,
        right: DataFrame,
    ) -> DataFrame:
        """Evaluate and return a dataframe."""
        how, nulls_equal, zlice, suffix, coalesce, _ = options
        if how == "Cross":
            # Separate implementation, since cross_join returns the
            # result, not the gather maps
            columns = plc.join.cross_join(left.table, right.table).columns()
            left_cols = [
                Column(new, name=old.name).sorted_like(old)
                for new, old in zip(
                    columns[: left.num_columns], left.columns, strict=True
                )
            ]
            right_cols = [
                Column(
                    new,
                    name=name
                    if name not in left.column_names_set
                    else f"{name}{suffix}",
                )
                for new, name in zip(
                    columns[left.num_columns :], right.column_names, strict=True
                )
            ]
            return DataFrame([*left_cols, *right_cols]).slice(zlice)
        # TODO: Waiting on clarity based on https://github.com/pola-rs/polars/issues/17184
        left_on = DataFrame(broadcast(*(e.evaluate(left) for e in left_on_exprs)))
        right_on = DataFrame(broadcast(*(e.evaluate(right) for e in right_on_exprs)))
        null_equality = (
            plc.types.NullEquality.EQUAL
            if nulls_equal
            else plc.types.NullEquality.UNEQUAL
        )
        join_fn, left_policy, right_policy = cls._joiners(how)
        if right_policy is None:
            # Semi join
            lg = join_fn(left_on.table, right_on.table, null_equality)
            table = plc.copying.gather(left.table, lg, left_policy)
            result = DataFrame.from_table(table, left.column_names)
        else:
            if how == "Right":
                # Right join is a left join with the tables swapped
                left, right = right, left
                left_on, right_on = right_on, left_on
            lg, rg = join_fn(left_on.table, right_on.table, null_equality)
            if how == "Left" or how == "Right":
                # Order of left table is preserved
                lg, rg = cls._reorder_maps(
                    left.num_rows, lg, left_policy, right.num_rows, rg, right_policy
                )
            if coalesce:
                if how == "Full":
                    # In this case, keys must be column references,
                    # possibly with dtype casting. We should use them in
                    # preference to the columns from the original tables.
                    left = left.with_columns(left_on.columns, replace_only=True)
                    right = right.with_columns(right_on.columns, replace_only=True)
                else:
                    right = right.discard_columns(right_on.column_names_set)
            left = DataFrame.from_table(
                plc.copying.gather(left.table, lg, left_policy), left.column_names
            )
            right = DataFrame.from_table(
                plc.copying.gather(right.table, rg, right_policy), right.column_names
            )
            if coalesce and how == "Full":
                left = left.with_columns(
                    (
                        Column(
                            plc.replace.replace_nulls(left_col.obj, right_col.obj),
                            name=left_col.name,
                        )
                        for left_col, right_col in zip(
                            left.select_columns(left_on.column_names_set),
                            right.select_columns(right_on.column_names_set),
                            strict=True,
                        )
                    ),
                    replace_only=True,
                )
                right = right.discard_columns(right_on.column_names_set)
            if how == "Right":
                # Undo the swap for right join before gluing together.
                left, right = right, left
            right = right.rename_columns(
                {
                    name: f"{name}{suffix}"
                    for name in right.column_names
                    if name in left.column_names_set
                }
            )
            result = left.with_columns(right.columns)
        return result.slice(zlice)


class HStack(IR):
    """Add new columns to a dataframe."""

    __slots__ = ("columns", "should_broadcast")
    _non_child = ("schema", "columns", "should_broadcast")
    should_broadcast: bool
    """Should the resulting evaluated columns be broadcast to the same length."""

    def __init__(
        self,
        schema: Schema,
        columns: Sequence[expr.NamedExpr],
        should_broadcast: bool,  # noqa: FBT001
        df: IR,
    ):
        self.schema = schema
        self.columns = tuple(columns)
        self.should_broadcast = should_broadcast
        self._non_child_args = (self.columns, self.should_broadcast)
        self.children = (df,)

    @classmethod
    def do_evaluate(
        cls,
        exprs: Sequence[expr.NamedExpr],
        should_broadcast: bool,  # noqa: FBT001
        df: DataFrame,
    ) -> DataFrame:
        """Evaluate and return a dataframe."""
        columns = [c.evaluate(df) for c in exprs]
        if should_broadcast:
            columns = broadcast(
                *columns, target_length=df.num_rows if df.num_columns != 0 else None
            )
        else:
            # Polars ensures this is true, but let's make sure nothing
            # went wrong. In this case, the parent node is a
            # guaranteed to be a Select which will take care of making
            # sure that everything is the same length. The result
            # table that might have mismatching column lengths will
            # never be turned into a pylibcudf Table with all columns
            # by the Select, which is why this is safe.
            assert all(e.name.startswith("__POLARS_CSER_0x") for e in exprs)
        return df.with_columns(columns)


class Distinct(IR):
    """Produce a new dataframe with distinct rows."""

    __slots__ = ("keep", "stable", "subset", "zlice")
    _non_child = ("schema", "keep", "subset", "zlice", "stable")
    keep: plc.stream_compaction.DuplicateKeepOption
    """Which distinct value to keep."""
    subset: frozenset[str] | None
    """Which columns should be used to define distinctness. If None,
    then all columns are used."""
    zlice: tuple[int, int] | None
    """Optional slice to apply to the result."""
    stable: bool
    """Should the result maintain ordering."""

    def __init__(
        self,
        schema: Schema,
        keep: plc.stream_compaction.DuplicateKeepOption,
        subset: frozenset[str] | None,
        zlice: tuple[int, int] | None,
        stable: bool,  # noqa: FBT001
        df: IR,
    ):
        self.schema = schema
        self.keep = keep
        self.subset = subset
        self.zlice = zlice
        self.stable = stable
        self._non_child_args = (keep, subset, zlice, stable)
        self.children = (df,)

    _KEEP_MAP: ClassVar[dict[str, plc.stream_compaction.DuplicateKeepOption]] = {
        "first": plc.stream_compaction.DuplicateKeepOption.KEEP_FIRST,
        "last": plc.stream_compaction.DuplicateKeepOption.KEEP_LAST,
        "none": plc.stream_compaction.DuplicateKeepOption.KEEP_NONE,
        "any": plc.stream_compaction.DuplicateKeepOption.KEEP_ANY,
    }

    @classmethod
    def do_evaluate(
        cls,
        keep: plc.stream_compaction.DuplicateKeepOption,
        subset: frozenset[str] | None,
        zlice: tuple[int, int] | None,
        stable: bool,  # noqa: FBT001
        df: DataFrame,
    ):
        """Evaluate and return a dataframe."""
        if subset is None:
            indices = list(range(df.num_columns))
            keys_sorted = all(c.is_sorted for c in df.column_map.values())
        else:
            indices = [i for i, k in enumerate(df.column_names) if k in subset]
            keys_sorted = all(df.column_map[name].is_sorted for name in subset)
        if keys_sorted:
            table = plc.stream_compaction.unique(
                df.table,
                indices,
                keep,
                plc.types.NullEquality.EQUAL,
            )
        else:
            distinct = (
                plc.stream_compaction.stable_distinct
                if stable
                else plc.stream_compaction.distinct
            )
            table = distinct(
                df.table,
                indices,
                keep,
                plc.types.NullEquality.EQUAL,
                plc.types.NanEquality.ALL_EQUAL,
            )
        # TODO: Is this sortedness setting correct
        result = DataFrame(
            [
                Column(new, name=old.name).sorted_like(old)
                for new, old in zip(table.columns(), df.columns, strict=True)
            ]
        )
        if keys_sorted or stable:
            result = result.sorted_like(df)
        return result.slice(zlice)


class Sort(IR):
    """Sort a dataframe."""

    __slots__ = ("by", "null_order", "order", "stable", "zlice")
    _non_child = ("schema", "by", "order", "null_order", "stable", "zlice")
    by: tuple[expr.NamedExpr, ...]
    """Sort keys."""
    order: tuple[plc.types.Order, ...]
    """Sort order for each sort key."""
    null_order: tuple[plc.types.NullOrder, ...]
    """Null sorting location for each sort key."""
    stable: bool
    """Should the sort be stable?"""
    zlice: tuple[int, int] | None
    """Optional slice to apply to the result."""

    def __init__(
        self,
        schema: Schema,
        by: Sequence[expr.NamedExpr],
        order: Sequence[plc.types.Order],
        null_order: Sequence[plc.types.NullOrder],
        stable: bool,  # noqa: FBT001
        zlice: tuple[int, int] | None,
        df: IR,
    ):
        self.schema = schema
        self.by = tuple(by)
        self.order = tuple(order)
        self.null_order = tuple(null_order)
        self.stable = stable
        self.zlice = zlice
        self._non_child_args = (
            self.by,
            self.order,
            self.null_order,
            self.stable,
            self.zlice,
        )
        self.children = (df,)

    @classmethod
    def do_evaluate(
        cls,
        by: Sequence[expr.NamedExpr],
        order: Sequence[plc.types.Order],
        null_order: Sequence[plc.types.NullOrder],
        stable: bool,  # noqa: FBT001
        zlice: tuple[int, int] | None,
        df: DataFrame,
    ) -> DataFrame:
        """Evaluate and return a dataframe."""
        sort_keys = broadcast(*(k.evaluate(df) for k in by), target_length=df.num_rows)
        # TODO: More robust identification here.
        keys_in_result = {
            k.name: i
            for i, k in enumerate(sort_keys)
            if k.name in df.column_map and k.obj is df.column_map[k.name].obj
        }
        do_sort = plc.sorting.stable_sort_by_key if stable else plc.sorting.sort_by_key
        table = do_sort(
            df.table,
            plc.Table([k.obj for k in sort_keys]),
            list(order),
            list(null_order),
        )
        columns: list[Column] = []
        for name, c in zip(df.column_map, table.columns(), strict=True):
            column = Column(c, name=name)
            # If a sort key is in the result table, set the sortedness property
            if name in keys_in_result:
                i = keys_in_result[name]
                column = column.set_sorted(
                    is_sorted=plc.types.Sorted.YES,
                    order=order[i],
                    null_order=null_order[i],
                )
            columns.append(column)
        return DataFrame(columns).slice(zlice)


class Slice(IR):
    """Slice a dataframe."""

    __slots__ = ("length", "offset")
    _non_child = ("schema", "offset", "length")
    offset: int
    """Start of the slice."""
    length: int
    """Length of the slice."""

    def __init__(self, schema: Schema, offset: int, length: int, df: IR):
        self.schema = schema
        self.offset = offset
        self.length = length
        self._non_child_args = (offset, length)
        self.children = (df,)

    @classmethod
    def do_evaluate(cls, offset: int, length: int, df: DataFrame) -> DataFrame:
        """Evaluate and return a dataframe."""
        return df.slice((offset, length))


class Filter(IR):
    """Filter a dataframe with a boolean mask."""

    __slots__ = ("mask",)
    _non_child = ("schema", "mask")
    mask: expr.NamedExpr
    """Expression to produce the filter mask."""

    def __init__(self, schema: Schema, mask: expr.NamedExpr, df: IR):
        self.schema = schema
        self.mask = mask
        self._non_child_args = (mask,)
        self.children = (df,)

    @classmethod
    def do_evaluate(cls, mask_expr: expr.NamedExpr, df: DataFrame) -> DataFrame:
        """Evaluate and return a dataframe."""
        (mask,) = broadcast(mask_expr.evaluate(df), target_length=df.num_rows)
        return df.filter(mask)


class Projection(IR):
    """Select a subset of columns from a dataframe."""

    __slots__ = ()
    _non_child = ("schema",)

    def __init__(self, schema: Schema, df: IR):
        self.schema = schema
        self._non_child_args = (schema,)
        self.children = (df,)

    @classmethod
    def do_evaluate(cls, schema: Schema, df: DataFrame) -> DataFrame:
        """Evaluate and return a dataframe."""
        # This can reorder things.
        columns = broadcast(
            *(df.column_map[name] for name in schema), target_length=df.num_rows
        )
        return DataFrame(columns)


class MergeSorted(IR):
    """Merge sorted operation."""

    __slots__ = ("key",)
    _non_child = ("schema", "key")
    key: str
    """Key that is sorted."""

    def __init__(self, schema: Schema, key: str, left: IR, right: IR):
        assert isinstance(left, Sort)
        assert isinstance(right, Sort)
        assert left.order == right.order
        assert len(left.schema.keys()) <= len(right.schema.keys())
        self.schema = schema
        self.key = key
        self.children = (left, right)
        self._non_child_args = (key,)

    @classmethod
    def do_evaluate(cls, key: str, *dfs: DataFrame) -> DataFrame:
        left, right = dfs
        right = right.discard_columns(right.column_names_set - left.column_names_set)
        on_col_left = left.select_columns({key})[0]
        on_col_right = right.select_columns({key})[0]
        return DataFrame.from_table(
            plc.merge.merge(
                [right.table, left.table],
                [left.column_names.index(key), right.column_names.index(key)],
                [on_col_left.order, on_col_right.order],
                [on_col_left.null_order, on_col_right.null_order],
            ),
            left.column_names,
        )


class MapFunction(IR):
    """Apply some function to a dataframe."""

    __slots__ = ("name", "options")
    _non_child = ("schema", "name", "options")
    name: str
    """Name of the function to apply"""
    options: Any
    """Arbitrary name-specific options"""

    _NAMES: ClassVar[frozenset[str]] = frozenset(
        [
            "rechunk",
            "rename",
            "explode",
            "unpivot",
            "row_index",
        ]
    )

    def __init__(self, schema: Schema, name: str, options: Any, df: IR):
        self.schema = schema
        self.name = name
        self.options = options
        self.children = (df,)
        if (
            self.name not in MapFunction._NAMES
        ):  # pragma: no cover; need more polars rust functions
            raise NotImplementedError(
                f"Unhandled map function {self.name}"
            )  # pragma: no cover
        if self.name == "explode":
            (to_explode,) = self.options
            if len(to_explode) > 1:
                # TODO: straightforward, but need to error check
                # polars requires that all to-explode columns have the
                # same sub-shapes
                raise NotImplementedError("Explode with more than one column")
            self.options = (tuple(to_explode),)
        elif self.name == "rename":
            old, new, strict = self.options
            # TODO: perhaps polars should validate renaming in the IR?
            if len(new) != len(set(new)) or (
                set(new) & (set(df.schema.keys()) - set(old))
            ):
                raise NotImplementedError("Duplicate new names in rename.")
            self.options = (tuple(old), tuple(new), strict)
        elif self.name == "unpivot":
            indices, pivotees, variable_name, value_name = self.options
            value_name = "value" if value_name is None else value_name
            variable_name = "variable" if variable_name is None else variable_name
            if len(pivotees) == 0:
                index = frozenset(indices)
                pivotees = [name for name in df.schema if name not in index]
            if not all(
                dtypes.can_cast(df.schema[p], self.schema[value_name]) for p in pivotees
            ):
                raise NotImplementedError(
                    "Unpivot cannot cast all input columns to "
                    f"{self.schema[value_name].id()}"
                )  # pragma: no cover
            self.options = (
                tuple(indices),
                tuple(pivotees),
                variable_name,
                value_name,
            )
        elif self.name == "row_index":
            col_name, offset = options
            self.options = (col_name, offset)
        self._non_child_args = (schema, name, self.options)

    @classmethod
    def do_evaluate(
        cls, schema: Schema, name: str, options: Any, df: DataFrame
    ) -> DataFrame:
        """Evaluate and return a dataframe."""
        if name == "rechunk":
            # No-op in our data model
            # Don't think this appears in a plan tree from python
            return df  # pragma: no cover
        elif name == "rename":
            # final tag is "swapping" which is useful for the
            # optimiser (it blocks some pushdown operations)
            old, new, _ = options
            return df.rename_columns(dict(zip(old, new, strict=True)))
        elif name == "explode":
            ((to_explode,),) = options
            index = df.column_names.index(to_explode)
            subset = df.column_names_set - {to_explode}
            return DataFrame.from_table(
                plc.lists.explode_outer(df.table, index), df.column_names
            ).sorted_like(df, subset=subset)
        elif name == "unpivot":
            (
                indices,
                pivotees,
                variable_name,
                value_name,
            ) = options
            npiv = len(pivotees)
            index_columns = [
                Column(col, name=name)
                for col, name in zip(
                    plc.reshape.tile(df.select(indices).table, npiv).columns(),
                    indices,
                    strict=True,
                )
            ]
            (variable_column,) = plc.filling.repeat(
                plc.Table(
                    [
                        plc.interop.from_arrow(
                            pa.array(
                                pivotees,
                                type=plc.interop.to_arrow(schema[variable_name]),
                            ),
                        )
                    ]
                ),
                df.num_rows,
            ).columns()
            value_column = plc.concatenate.concatenate(
                [
                    df.column_map[pivotee].astype(schema[value_name]).obj
                    for pivotee in pivotees
                ]
            )
            return DataFrame(
                [
                    *index_columns,
                    Column(variable_column, name=variable_name),
                    Column(value_column, name=value_name),
                ]
            )
        elif name == "row_index":
            col_name, offset = options
            dtype = schema[col_name]
            step = plc.interop.from_arrow(
                pa.scalar(1, type=plc.interop.to_arrow(dtype))
            )
            init = plc.interop.from_arrow(
                pa.scalar(offset, type=plc.interop.to_arrow(dtype))
            )
            index_col = Column(
                plc.filling.sequence(df.num_rows, init, step),
                is_sorted=plc.types.Sorted.YES,
                order=plc.types.Order.ASCENDING,
                null_order=plc.types.NullOrder.AFTER,
                name=col_name,
            )
            return DataFrame([index_col, *df.columns])
        else:
            raise AssertionError("Should never be reached")  # pragma: no cover


class Union(IR):
    """Concatenate dataframes vertically."""

    __slots__ = ("zlice",)
    _non_child = ("schema", "zlice")
    zlice: tuple[int, int] | None
    """Optional slice to apply to the result."""

    def __init__(self, schema: Schema, zlice: tuple[int, int] | None, *children: IR):
        self.schema = schema
        self.zlice = zlice
        self._non_child_args = (zlice,)
        self.children = children
        schema = self.children[0].schema

    @classmethod
    def do_evaluate(cls, zlice: tuple[int, int] | None, *dfs: DataFrame) -> DataFrame:
        """Evaluate and return a dataframe."""
        # TODO: only evaluate what we need if we have a slice?
        return DataFrame.from_table(
            plc.concatenate.concatenate([df.table for df in dfs]),
            dfs[0].column_names,
        ).slice(zlice)


class HConcat(IR):
    """Concatenate dataframes horizontally."""

    __slots__ = ()
    _non_child = ("schema",)

    def __init__(self, schema: Schema, *children: IR):
        self.schema = schema
        self._non_child_args = ()
        self.children = children

    @staticmethod
    def _extend_with_nulls(table: plc.Table, *, nrows: int) -> plc.Table:
        """
        Extend a table with nulls.

        Parameters
        ----------
        table
            Table to extend
        nrows
            Number of additional rows

        Returns
        -------
        New pylibcudf table.
        """
        return plc.concatenate.concatenate(
            [
                table,
                plc.Table(
                    [
                        plc.Column.all_null_like(column, nrows)
                        for column in table.columns()
                    ]
                ),
            ]
        )

    @classmethod
    def do_evaluate(cls, *dfs: DataFrame) -> DataFrame:
        """Evaluate and return a dataframe."""
        max_rows = max(df.num_rows for df in dfs)
        # Horizontal concatenation extends shorter tables with nulls
        return DataFrame(
            itertools.chain.from_iterable(
                df.columns
                for df in (
                    df
                    if df.num_rows == max_rows
                    else DataFrame.from_table(
                        cls._extend_with_nulls(df.table, nrows=max_rows - df.num_rows),
                        df.column_names,
                    )
                    for df in dfs
                )
            )
        )<|MERGE_RESOLUTION|>--- conflicted
+++ resolved
@@ -858,23 +858,10 @@
         "agg_infos",
         "agg_requests",
         "config_options",
-<<<<<<< HEAD
         "keys",
         "maintain_order",
         "options",
     )
-    _non_child = (
-        "schema",
-=======
->>>>>>> cb13d633
-        "keys",
-        "agg_requests",
-        "maintain_order",
-        "options",
-        "config_options",
-    )
-<<<<<<< HEAD
-=======
     _non_child = (
         "schema",
         "keys",
@@ -883,7 +870,6 @@
         "options",
         "config_options",
     )
->>>>>>> cb13d633
     keys: tuple[expr.NamedExpr, ...]
     """Grouping keys."""
     agg_requests: tuple[expr.NamedExpr, ...]
@@ -892,11 +878,7 @@
     """Preserve order in groupby."""
     options: GroupbyOptions
     """Arbitrary options."""
-<<<<<<< HEAD
-    config_options: dict[str, Any]
-=======
     config_options: ConfigOptions
->>>>>>> cb13d633
     """GPU-specific configuration options"""
 
     def __init__(
@@ -906,11 +888,7 @@
         agg_requests: Sequence[expr.NamedExpr],
         maintain_order: bool,  # noqa: FBT001
         options: Any,
-<<<<<<< HEAD
-        config_options: dict[str, Any],
-=======
         config_options: ConfigOptions,
->>>>>>> cb13d633
         df: IR,
     ):
         self.schema = schema
@@ -934,18 +912,6 @@
             maintain_order,
             self.options,
             self.AggInfos(self.agg_requests),
-        )
-
-    def get_hashable(self) -> Hashable:
-        """Hashable representation of the node."""
-        return (
-            type(self),
-            tuple(self.schema.items()),
-            self.keys,
-            self.maintain_order,
-            self.options,
-            json.dumps(self.config_options),
-            self.children,
         )
 
     @staticmethod
@@ -1197,7 +1163,7 @@
     - coalesce: should key columns be coalesced (only makes sense for outer joins)
     - maintain_order: which DataFrame row order to preserve, if any
     """
-    config_options: dict[str, Any]
+    config_options: ConfigOptions
     """GPU-specific configuration options"""
 
     def __init__(
@@ -1206,7 +1172,7 @@
         left_on: Sequence[expr.NamedExpr],
         right_on: Sequence[expr.NamedExpr],
         options: Any,
-        config_options: dict[str, Any],
+        config_options: ConfigOptions,
         left: IR,
         right: IR,
     ):
@@ -1229,7 +1195,7 @@
             self.left_on,
             self.right_on,
             json.dumps(self.options),
-            json.dumps(self.config_options),
+            self.config_options,
             self.children,
         )
 
