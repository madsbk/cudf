# SPDX-FileCopyrightText: Copyright (c) 2024-2025, NVIDIA CORPORATION & AFFILIATES.
# SPDX-License-Identifier: Apache-2.0
"""
DSL nodes for the LogicalPlan of polars.

An IR node is either a source, normal, or a sink. Respectively they
can be considered as functions:

- source: `IO () -> DataFrame`
- normal: `DataFrame -> DataFrame`
- sink: `DataFrame -> IO ()`
"""

from __future__ import annotations

import itertools
import json
from functools import cache
from pathlib import Path
from typing import TYPE_CHECKING, Any, ClassVar

import pyarrow as pa
from typing_extensions import assert_never

import polars as pl

import pylibcudf as plc

import cudf_polars.dsl.expr as expr
from cudf_polars.containers import Column, DataFrame
from cudf_polars.dsl.nodebase import Node
from cudf_polars.dsl.to_ast import to_ast, to_parquet_filter
from cudf_polars.utils import dtypes

if TYPE_CHECKING:
    from collections.abc import Callable, Hashable, Iterable, MutableMapping, Sequence
    from typing import Literal

    from polars.polars import _expr_nodes as pl_expr

    from cudf_polars.typing import Schema


__all__ = [
    "IR",
    "Cache",
    "ConditionalJoin",
    "DataFrameScan",
    "Distinct",
    "ErrorNode",
    "Filter",
    "GroupBy",
    "HConcat",
    "HStack",
    "Join",
    "MapFunction",
    "Projection",
    "PythonScan",
    "Scan",
    "Select",
    "Slice",
    "Sort",
    "Union",
]


def broadcast(*columns: Column, target_length: int | None = None) -> list[Column]:
    """
    Broadcast a sequence of columns to a common length.

    Parameters
    ----------
    columns
        Columns to broadcast.
    target_length
        Optional length to broadcast to. If not provided, uses the
        non-unit length of existing columns.

    Returns
    -------
    List of broadcasted columns all of the same length.

    Raises
    ------
    RuntimeError
        If broadcasting is not possible.

    Notes
    -----
    In evaluation of a set of expressions, polars type-puns length-1
    columns with scalars. When we insert these into a DataFrame
    object, we need to ensure they are of equal length. This function
    takes some columns, some of which may be length-1 and ensures that
    all length-1 columns are broadcast to the length of the others.

    Broadcasting is only possible if the set of lengths of the input
    columns is a subset of ``{1, n}`` for some (fixed) ``n``. If
    ``target_length`` is provided and not all columns are length-1
    (i.e. ``n != 1``), then ``target_length`` must be equal to ``n``.
    """
    if len(columns) == 0:
        return []
    lengths: set[int] = {column.obj.size() for column in columns}
    if lengths == {1}:
        if target_length is None:
            return list(columns)
        nrows = target_length
    else:
        try:
            (nrows,) = lengths.difference([1])
        except ValueError as e:
            raise RuntimeError("Mismatching column lengths") from e
        if target_length is not None and nrows != target_length:
            raise RuntimeError(
                f"Cannot broadcast columns of length {nrows=} to {target_length=}"
            )
    return [
        column
        if column.obj.size() != 1
        else Column(
            plc.Column.from_scalar(column.obj_scalar, nrows),
            is_sorted=plc.types.Sorted.YES,
            order=plc.types.Order.ASCENDING,
            null_order=plc.types.NullOrder.BEFORE,
            name=column.name,
        )
        for column in columns
    ]


class IR(Node["IR"]):
    """Abstract plan node, representing an unevaluated dataframe."""

    __slots__ = ("_non_child_args", "schema")
    # This annotation is needed because of https://github.com/python/mypy/issues/17981
    _non_child: ClassVar[tuple[str, ...]] = ("schema",)
    # Concrete classes should set this up with the arguments that will
    # be passed to do_evaluate.
    _non_child_args: tuple[Any, ...]
    schema: Schema
    """Mapping from column names to their data types."""

    def get_hashable(self) -> Hashable:
        """
        Hashable representation of node, treating schema dictionary.

        Since the schema is a dictionary, even though it is morally
        immutable, it is not hashable. We therefore convert it to
        tuples for hashing purposes.
        """
        # Schema is the first constructor argument
        args = self._ctor_arguments(self.children)[1:]
        schema_hash = tuple(self.schema.items())
        return (type(self), schema_hash, args)

    # Hacky to avoid type-checking issues, just advertise the
    # signature. Both mypy and pyright complain if we have an abstract
    # method that takes arbitrary *args, but the subclasses have
    # tighter signatures. This complaint is correct because the
    # subclass is not Liskov-substitutable for the superclass.
    # However, we know do_evaluate will only be called with the
    # correct arguments by "construction".
    do_evaluate: Callable[..., DataFrame]
    """
    Evaluate the node (given its evaluated children), and return a dataframe.

    Parameters
    ----------
    args
        Non child arguments followed by any evaluated dataframe inputs.

    Returns
    -------
    DataFrame (on device) representing the evaluation of this plan
    node.

    Raises
    ------
    NotImplementedError
        If evaluation fails. Ideally this should not occur, since the
        translation phase should fail earlier.
    """

    def evaluate(self, *, cache: MutableMapping[int, DataFrame]) -> DataFrame:
        """
        Evaluate the node (recursively) and return a dataframe.

        Parameters
        ----------
        cache
            Mapping from cached node ids to constructed DataFrames.
            Used to implement evaluation of the `Cache` node.

        Notes
        -----
        Prefer not to override this method. Instead implement
        :meth:`do_evaluate` which doesn't encode a recursion scheme
        and just assumes already evaluated inputs.

        Returns
        -------
        DataFrame (on device) representing the evaluation of this plan
        node (and its children).

        Raises
        ------
        NotImplementedError
            If evaluation fails. Ideally this should not occur, since the
            translation phase should fail earlier.
        """
        return self.do_evaluate(
            *self._non_child_args,
            *(child.evaluate(cache=cache) for child in self.children),
        )


class ErrorNode(IR):
    """Represents an error translating the IR."""

    __slots__ = ("error",)
    _non_child = (
        "schema",
        "error",
    )
    error: str
    """The error."""

    def __init__(self, schema: Schema, error: str):
        self.schema = schema
        self.error = error
        self.children = ()


class PythonScan(IR):
    """Representation of input from a python function."""

    __slots__ = ("options", "predicate")
    _non_child = ("schema", "options", "predicate")
    options: Any
    """Arbitrary options."""
    predicate: expr.NamedExpr | None
    """Filter to apply to the constructed dataframe before returning it."""

    def __init__(self, schema: Schema, options: Any, predicate: expr.NamedExpr | None):
        self.schema = schema
        self.options = options
        self.predicate = predicate
        self._non_child_args = (schema, options, predicate)
        self.children = ()
        raise NotImplementedError("PythonScan not implemented")


class Scan(IR):
    """Input from files."""

    __slots__ = (
        "cloud_options",
        "config_options",
        "n_rows",
        "paths",
        "predicate",
        "reader_options",
        "row_index",
        "skip_rows",
        "typ",
        "with_columns",
    )
    _non_child = (
        "schema",
        "typ",
        "reader_options",
        "cloud_options",
        "config_options",
        "paths",
        "with_columns",
        "skip_rows",
        "n_rows",
        "row_index",
        "predicate",
    )
    typ: str
    """What type of file are we reading? Parquet, CSV, etc..."""
    reader_options: dict[str, Any]
    """Reader-specific options, as dictionary."""
    cloud_options: dict[str, Any] | None
    """Cloud-related authentication options, currently ignored."""
    config_options: dict[str, Any]
    """GPU-specific configuration options"""
    paths: list[str]
    """List of paths to read from."""
    with_columns: list[str] | None
    """Projected columns to return."""
    skip_rows: int
    """Rows to skip at the start when reading."""
    n_rows: int
    """Number of rows to read after skipping."""
    row_index: tuple[str, int] | None
    """If not None add an integer index column of the given name."""
    predicate: expr.NamedExpr | None
    """Mask to apply to the read dataframe."""

    PARQUET_DEFAULT_CHUNK_SIZE: int = 0  # unlimited
    PARQUET_DEFAULT_PASS_LIMIT: int = 16 * 1024**3  # 16GiB

    def __init__(
        self,
        schema: Schema,
        typ: str,
        reader_options: dict[str, Any],
        cloud_options: dict[str, Any] | None,
        config_options: dict[str, Any],
        paths: list[str],
        with_columns: list[str] | None,
        skip_rows: int,
        n_rows: int,
        row_index: tuple[str, int] | None,
        predicate: expr.NamedExpr | None,
    ):
        self.schema = schema
        self.typ = typ
        self.reader_options = reader_options
        self.cloud_options = cloud_options
        self.config_options = config_options
        self.paths = paths
        self.with_columns = with_columns
        self.skip_rows = skip_rows
        self.n_rows = n_rows
        self.row_index = row_index
        self.predicate = predicate
        self._non_child_args = (
            schema,
            typ,
            reader_options,
            config_options,
            paths,
            with_columns,
            skip_rows,
            n_rows,
            row_index,
            predicate,
        )
        self.children = ()
        if self.typ not in ("csv", "parquet", "ndjson"):  # pragma: no cover
            # This line is unhittable ATM since IPC/Anonymous scan raise
            # on the polars side
            raise NotImplementedError(f"Unhandled scan type: {self.typ}")
        if self.typ == "ndjson" and (self.n_rows != -1 or self.skip_rows != 0):
            raise NotImplementedError("row limit in scan for json reader")
        if self.skip_rows < 0:
            # TODO: polars has this implemented for parquet,
            # maybe we can do this too?
            raise NotImplementedError("slice pushdown for negative slices")
        if self.typ in {"csv"} and self.skip_rows != 0:  # pragma: no cover
            # This comes from slice pushdown, but that
            # optimization doesn't happen right now
            raise NotImplementedError("skipping rows in CSV reader")
        if self.cloud_options is not None and any(
            self.cloud_options.get(k) is not None for k in ("aws", "azure", "gcp")
        ):
            raise NotImplementedError(
                "Read from cloud storage"
            )  # pragma: no cover; no test yet
        if any(p.startswith("https://") for p in self.paths):
            raise NotImplementedError("Read from https")
        if self.typ == "csv":
            if self.reader_options["skip_rows_after_header"] != 0:
                raise NotImplementedError("Skipping rows after header in CSV reader")
            parse_options = self.reader_options["parse_options"]
            if (
                null_values := parse_options["null_values"]
            ) is not None and "Named" in null_values:
                raise NotImplementedError(
                    "Per column null value specification not supported for CSV reader"
                )
            if (
                comment := parse_options["comment_prefix"]
            ) is not None and "Multi" in comment:
                raise NotImplementedError(
                    "Multi-character comment prefix not supported for CSV reader"
                )
            if not self.reader_options["has_header"]:
                # Need to do some file introspection to get the number
                # of columns so that column projection works right.
                raise NotImplementedError("Reading CSV without header")
        elif self.typ == "ndjson":
            # TODO: consider handling the low memory option here
            # (maybe use chunked JSON reader)
            if self.reader_options["ignore_errors"]:
                raise NotImplementedError(
                    "ignore_errors is not supported in the JSON reader"
                )
        elif (
            self.typ == "parquet"
            and self.row_index is not None
            and self.with_columns is not None
            and len(self.with_columns) == 0
        ):
            raise NotImplementedError(
                "Reading only parquet metadata to produce row index."
            )

    def get_hashable(self) -> Hashable:
        """
        Hashable representation of the node.

        The options dictionaries are serialised for hashing purposes
        as json strings.
        """
        schema_hash = tuple(self.schema.items())
        return (
            type(self),
            schema_hash,
            self.typ,
            json.dumps(self.reader_options),
            json.dumps(self.cloud_options),
            json.dumps(self.config_options),
            tuple(self.paths),
            tuple(self.with_columns) if self.with_columns is not None else None,
            self.skip_rows,
            self.n_rows,
            self.row_index,
            self.predicate,
        )

    @classmethod
    def do_evaluate(
        cls,
        schema: Schema,
        typ: str,
        reader_options: dict[str, Any],
        config_options: dict[str, Any],
        paths: list[str],
        with_columns: list[str] | None,
        skip_rows: int,
        n_rows: int,
        row_index: tuple[str, int] | None,
        predicate: expr.NamedExpr | None,
    ):
        """Evaluate and return a dataframe."""
        if typ == "csv":
            parse_options = reader_options["parse_options"]
            sep = chr(parse_options["separator"])
            quote = chr(parse_options["quote_char"])
            eol = chr(parse_options["eol_char"])
            if reader_options["schema"] is not None:
                # Reader schema provides names
                column_names = list(reader_options["schema"]["fields"].keys())
            else:
                # file provides column names
                column_names = None
            usecols = with_columns
            # TODO: support has_header=False
            header = 0

            # polars defaults to no null recognition
            null_values = [""]
            if parse_options["null_values"] is not None:
                ((typ, nulls),) = parse_options["null_values"].items()
                if typ == "AllColumnsSingle":
                    # Single value
                    null_values.append(nulls)
                else:
                    # List of values
                    null_values.extend(nulls)
            if parse_options["comment_prefix"] is not None:
                comment = chr(parse_options["comment_prefix"]["Single"])
            else:
                comment = None
            decimal = "," if parse_options["decimal_comma"] else "."

            # polars skips blank lines at the beginning of the file
            pieces = []
            read_partial = n_rows != -1
            for p in paths:
                skiprows = reader_options["skip_rows"]
                path = Path(p)
                with path.open() as f:
                    while f.readline() == "\n":
                        skiprows += 1
                options = (
                    plc.io.csv.CsvReaderOptions.builder(plc.io.SourceInfo([path]))
                    .nrows(n_rows)
                    .skiprows(skiprows)
                    .lineterminator(str(eol))
                    .quotechar(str(quote))
                    .decimal(decimal)
                    .keep_default_na(keep_default_na=False)
                    .na_filter(na_filter=True)
                    .build()
                )
                options.set_delimiter(str(sep))
                if column_names is not None:
                    options.set_names([str(name) for name in column_names])
                options.set_header(header)
                options.set_dtypes(schema)
                if usecols is not None:
                    options.set_use_cols_names([str(name) for name in usecols])
                options.set_na_values(null_values)
                if comment is not None:
                    options.set_comment(comment)
                tbl_w_meta = plc.io.csv.read_csv(options)
                pieces.append(tbl_w_meta)
                if read_partial:
                    n_rows -= tbl_w_meta.tbl.num_rows()
                    if n_rows <= 0:
                        break
            tables, colnames = zip(
                *(
                    (piece.tbl, piece.column_names(include_children=False))
                    for piece in pieces
                ),
                strict=True,
            )
            df = DataFrame.from_table(
                plc.concatenate.concatenate(list(tables)),
                colnames[0],
            )
        elif typ == "parquet":
            parquet_options = config_options.get("parquet_options", {})
            if parquet_options.get("chunked", True):
                options = plc.io.parquet.ParquetReaderOptions.builder(
                    plc.io.SourceInfo(paths)
                ).build()
                # We handle skip_rows != 0 by reading from the
                # up to n_rows + skip_rows and slicing off the
                # first skip_rows entries.
                # TODO: Remove this workaround once
                # https://github.com/rapidsai/cudf/issues/16186
                # is fixed
                nrows = n_rows + skip_rows
                if nrows > -1:
                    options.set_num_rows(nrows)
                if with_columns is not None:
                    options.set_columns(with_columns)
                reader = plc.io.parquet.ChunkedParquetReader(
                    options,
                    chunk_read_limit=parquet_options.get(
                        "chunk_read_limit", cls.PARQUET_DEFAULT_CHUNK_SIZE
                    ),
                    pass_read_limit=parquet_options.get(
                        "pass_read_limit", cls.PARQUET_DEFAULT_PASS_LIMIT
                    ),
                )
                chk = reader.read_chunk()
                rows_left_to_skip = skip_rows

                def slice_skip(tbl: plc.Table):
                    nonlocal rows_left_to_skip
                    if rows_left_to_skip > 0:
                        table_rows = tbl.num_rows()
                        chunk_skip = min(rows_left_to_skip, table_rows)
                        # TODO: Check performance impact of skipping this
                        # call and creating an empty table manually when the
                        # slice would be empty (chunk_skip == table_rows).
                        (tbl,) = plc.copying.slice(tbl, [chunk_skip, table_rows])
                        rows_left_to_skip -= chunk_skip
                    return tbl

                tbl = slice_skip(chk.tbl)
                # TODO: Nested column names
                names = chk.column_names(include_children=False)
                concatenated_columns = tbl.columns()
                while reader.has_next():
                    tbl = slice_skip(reader.read_chunk().tbl)

                    for i in range(tbl.num_columns()):
                        concatenated_columns[i] = plc.concatenate.concatenate(
                            [concatenated_columns[i], tbl._columns[i]]
                        )
                        # Drop residual columns to save memory
                        tbl._columns[i] = None

                df = DataFrame.from_table(
                    plc.Table(concatenated_columns),
                    names=names,
                )
            else:
                filters = None
                if predicate is not None and row_index is None:
                    # Can't apply filters during read if we have a row index.
                    filters = to_parquet_filter(predicate.value)
                options = plc.io.parquet.ParquetReaderOptions.builder(
                    plc.io.SourceInfo(paths)
                ).build()
                if n_rows != -1:
                    options.set_num_rows(n_rows)
                if skip_rows != 0:
                    options.set_skip_rows(skip_rows)
                if with_columns is not None:
                    options.set_columns(with_columns)
                if filters is not None:
                    options.set_filter(filters)
                tbl_w_meta = plc.io.parquet.read_parquet(options)
                df = DataFrame.from_table(
                    tbl_w_meta.tbl,
                    # TODO: consider nested column names?
                    tbl_w_meta.column_names(include_children=False),
                )
                if filters is not None:
                    # Mask must have been applied.
                    return df

        elif typ == "ndjson":
            json_schema: list[plc.io.json.NameAndType] = [
                (name, typ, []) for name, typ in schema.items()
            ]
            plc_tbl_w_meta = plc.io.json.read_json(
                plc.io.json._setup_json_reader_options(
                    plc.io.SourceInfo(paths),
                    lines=True,
                    dtypes=json_schema,
                    prune_columns=True,
                )
            )
            # TODO: I don't think cudf-polars supports nested types in general right now
            # (but when it does, we should pass child column names from nested columns in)
            df = DataFrame.from_table(
                plc_tbl_w_meta.tbl, plc_tbl_w_meta.column_names(include_children=False)
            )
            col_order = list(schema.keys())
            if row_index is not None:
                col_order.remove(row_index[0])
            df = df.select(col_order)
        else:
            raise NotImplementedError(
                f"Unhandled scan type: {typ}"
            )  # pragma: no cover; post init trips first
        if row_index is not None:
            name, offset = row_index
            offset += skip_rows
            dtype = schema[name]
            step = plc.interop.from_arrow(
                pa.scalar(1, type=plc.interop.to_arrow(dtype))
            )
            init = plc.interop.from_arrow(
                pa.scalar(offset, type=plc.interop.to_arrow(dtype))
            )
            index = Column(
                plc.filling.sequence(df.num_rows, init, step),
                is_sorted=plc.types.Sorted.YES,
                order=plc.types.Order.ASCENDING,
                null_order=plc.types.NullOrder.AFTER,
                name=name,
            )
            df = DataFrame([index, *df.columns])
        assert all(c.obj.type() == schema[name] for name, c in df.column_map.items())
        if predicate is None:
            return df
        else:
            (mask,) = broadcast(predicate.evaluate(df), target_length=df.num_rows)
            return df.filter(mask)


class Cache(IR):
    """
    Return a cached plan node.

    Used for CSE at the plan level.
    """

    __slots__ = ("key",)
    _non_child = ("schema", "key")
    key: int
    """The cache key."""

    def __init__(self, schema: Schema, key: int, value: IR):
        self.schema = schema
        self.key = key
        self.children = (value,)
        self._non_child_args = (key,)

    @classmethod
    def do_evaluate(
        cls, key: int, df: DataFrame
    ) -> DataFrame:  # pragma: no cover; basic evaluation never calls this
        """Evaluate and return a dataframe."""
        # Our value has already been computed for us, so let's just
        # return it.
        return df

    def evaluate(self, *, cache: MutableMapping[int, DataFrame]) -> DataFrame:
        """Evaluate and return a dataframe."""
        # We must override the recursion scheme because we don't want
        # to recurse if we're in the cache.
        try:
            return cache[self.key]
        except KeyError:
            (value,) = self.children
            return cache.setdefault(self.key, value.evaluate(cache=cache))


class DataFrameScan(IR):
    """
    Input from an existing polars DataFrame.

    This typically arises from ``q.collect().lazy()``
    """

    __slots__ = ("config_options", "df", "projection")
    _non_child = ("schema", "df", "projection", "config_options")
    df: Any
    """Polars LazyFrame object."""
    projection: tuple[str, ...] | None
    """List of columns to project out."""
    config_options: dict[str, Any]
    """GPU-specific configuration options"""

    def __init__(
        self,
        schema: Schema,
        df: Any,
        projection: Sequence[str] | None,
        config_options: dict[str, Any],
    ):
        self.schema = schema
        self.df = df
        self.projection = tuple(projection) if projection is not None else None
        self.config_options = config_options
<<<<<<< HEAD
        self._non_child_args = (
            schema,
            pl.DataFrame._from_pydf(df),
            self.projection,
            predicate,
        )
=======
        self._non_child_args = (schema, df, self.projection)
>>>>>>> 57dc53c7
        self.children = ()

    def get_hashable(self) -> Hashable:
        """
        Hashable representation of the node.

        The (heavy) dataframe object is hashed as its id, so this is
        not stable across runs, or repeat instances of the same equal dataframes.
        """
        schema_hash = tuple(self.schema.items())
        return (
            type(self),
            schema_hash,
            id(self.df),
            self.projection,
            json.dumps(self.config_options),
        )

    @classmethod
    def do_evaluate(
        cls,
        schema: Schema,
        df: Any,
        projection: tuple[str, ...] | None,
    ) -> DataFrame:
        """Evaluate and return a dataframe."""
        if projection is not None:
            df = df.select(projection)
        df = DataFrame.from_polars(df)
        assert all(
            c.obj.type() == dtype
            for c, dtype in zip(df.columns, schema.values(), strict=True)
        )
        return df


class Select(IR):
    """Produce a new dataframe selecting given expressions from an input."""

    __slots__ = ("exprs", "should_broadcast")
    _non_child = ("schema", "exprs", "should_broadcast")
    exprs: tuple[expr.NamedExpr, ...]
    """List of expressions to evaluate to form the new dataframe."""
    should_broadcast: bool
    """Should columns be broadcast?"""

    def __init__(
        self,
        schema: Schema,
        exprs: Sequence[expr.NamedExpr],
        should_broadcast: bool,  # noqa: FBT001
        df: IR,
    ):
        self.schema = schema
        self.exprs = tuple(exprs)
        self.should_broadcast = should_broadcast
        self.children = (df,)
        self._non_child_args = (self.exprs, should_broadcast)

    @classmethod
    def do_evaluate(
        cls,
        exprs: tuple[expr.NamedExpr, ...],
        should_broadcast: bool,  # noqa: FBT001
        df: DataFrame,
    ) -> DataFrame:
        """Evaluate and return a dataframe."""
        # Handle any broadcasting
        columns = [e.evaluate(df) for e in exprs]
        if should_broadcast:
            columns = broadcast(*columns)
        return DataFrame(columns)


class Reduce(IR):
    """
    Produce a new dataframe selecting given expressions from an input.

    This is a special case of :class:`Select` where all outputs are a single row.
    """

    __slots__ = ("exprs",)
    _non_child = ("schema", "exprs")
    exprs: tuple[expr.NamedExpr, ...]
    """List of expressions to evaluate to form the new dataframe."""

    def __init__(
        self, schema: Schema, exprs: Sequence[expr.NamedExpr], df: IR
    ):  # pragma: no cover; polars doesn't emit this node yet
        self.schema = schema
        self.exprs = tuple(exprs)
        self.children = (df,)
        self._non_child_args = (self.exprs,)

    @classmethod
    def do_evaluate(
        cls,
        exprs: tuple[expr.NamedExpr, ...],
        df: DataFrame,
    ) -> DataFrame:  # pragma: no cover; not exposed by polars yet
        """Evaluate and return a dataframe."""
        columns = broadcast(*(e.evaluate(df) for e in exprs))
        assert all(column.obj.size() == 1 for column in columns)
        return DataFrame(columns)


class AggInfoWrapper:
    """Wrap an GropuBy AggInfo sequence."""

    agg_requests: Sequence[expr.NamedExpr]
    agg_infos: Sequence[expr.AggInfo]

    def __init__(self, agg_requests: Sequence[expr.NamedExpr]):
        self.agg_requests = tuple(agg_requests)
        self.agg_infos = [req.collect_agg(depth=0) for req in self.agg_requests]

    def __reduce__(self):
        """Pickle an AggInfoWrapper object."""
        return (AggInfoWrapper, (self.agg_requests,))


class GroupBy(IR):
    """Perform a groupby."""

    __slots__ = (
        "agg_infos",
        "agg_requests",
        "keys",
        "maintain_order",
        "options",
    )
    _non_child = ("schema", "keys", "agg_requests", "maintain_order", "options")
    keys: tuple[expr.NamedExpr, ...]
    """Grouping keys."""
    agg_requests: tuple[expr.NamedExpr, ...]
    """Aggregation expressions."""
    maintain_order: bool
    """Preserve order in groupby."""
    options: Any
    """Arbitrary options."""

    def __init__(
        self,
        schema: Schema,
        keys: Sequence[expr.NamedExpr],
        agg_requests: Sequence[expr.NamedExpr],
        maintain_order: bool,  # noqa: FBT001
        options: Any,
        df: IR,
    ):
        self.schema = schema
        self.keys = tuple(keys)
        self.agg_requests = tuple(agg_requests)
        self.maintain_order = maintain_order
        self.options = options
        self.children = (df,)
        if self.options.rolling:
            raise NotImplementedError(
                "rolling window/groupby"
            )  # pragma: no cover; rollingwindow constructor has already raised
        if self.options.dynamic:
            raise NotImplementedError("dynamic group by")
        if any(GroupBy.check_agg(a.value) > 1 for a in self.agg_requests):
            raise NotImplementedError("Nested aggregations in groupby")
        # self.agg_infos = [req.collect_agg(depth=0) for req in self.agg_requests]
        self._non_child_args = (
            self.keys,
            self.agg_requests,
            maintain_order,
            # options,
            # self.agg_infos,
            {"slice": options.slice},
            AggInfoWrapper(self.agg_requests),
        )

    @staticmethod
    def check_agg(agg: expr.Expr) -> int:
        """
        Determine if we can handle an aggregation expression.

        Parameters
        ----------
        agg
            Expression to check

        Returns
        -------
        depth of nesting

        Raises
        ------
        NotImplementedError
            For unsupported expression nodes.
        """
        if isinstance(agg, (expr.BinOp, expr.Cast, expr.UnaryFunction)):
            return max(GroupBy.check_agg(child) for child in agg.children)
        elif isinstance(agg, expr.Agg):
            return 1 + max(GroupBy.check_agg(child) for child in agg.children)
        elif isinstance(agg, (expr.Len, expr.Col, expr.Literal, expr.LiteralColumn)):
            return 0
        else:
            raise NotImplementedError(f"No handler for {agg=}")

    @classmethod
    def do_evaluate(
        cls,
        keys_in: Sequence[expr.NamedExpr],
        agg_requests: Sequence[expr.NamedExpr],
        maintain_order: bool,  # noqa: FBT001
        options: Any,
        # agg_infos: Sequence[expr.AggInfo],
        agg_info_wrapper: AggInfoWrapper,
        df: DataFrame,
    ):
        """Evaluate and return a dataframe."""
        keys = broadcast(*(k.evaluate(df) for k in keys_in), target_length=df.num_rows)
        sorted = (
            plc.types.Sorted.YES
            if all(k.is_sorted for k in keys)
            else plc.types.Sorted.NO
        )
        grouper = plc.groupby.GroupBy(
            plc.Table([k.obj for k in keys]),
            null_handling=plc.types.NullPolicy.INCLUDE,
            keys_are_sorted=sorted,
            column_order=[k.order for k in keys],
            null_precedence=[k.null_order for k in keys],
        )
        # TODO: uniquify
        requests = []
        replacements: list[expr.Expr] = []
        for info in agg_info_wrapper.agg_infos:
            for pre_eval, req, rep in info.requests:
                if pre_eval is None:
                    # A count aggregation, doesn't touch the column,
                    # but we need to have one. Rather than evaluating
                    # one, just use one of the key columns.
                    col = keys[0].obj
                else:
                    col = pre_eval.evaluate(df).obj
                requests.append(plc.groupby.GroupByRequest(col, [req]))
                replacements.append(rep)
        group_keys, raw_tables = grouper.aggregate(requests)
        raw_columns: list[Column] = []
        for i, table in enumerate(raw_tables):
            (column,) = table.columns()
            raw_columns.append(Column(column, name=f"tmp{i}"))
        mapping = dict(zip(replacements, raw_columns, strict=True))
        result_keys = [
            Column(grouped_key, name=key.name)
            for key, grouped_key in zip(keys, group_keys.columns(), strict=True)
        ]
        result_subs = DataFrame(raw_columns)
        results = [req.evaluate(result_subs, mapping=mapping) for req in agg_requests]
        broadcasted = broadcast(*result_keys, *results)
        # Handle order preservation of groups
        if maintain_order and not sorted:
            # The order we want
            want = plc.stream_compaction.stable_distinct(
                plc.Table([k.obj for k in keys]),
                list(range(group_keys.num_columns())),
                plc.stream_compaction.DuplicateKeepOption.KEEP_FIRST,
                plc.types.NullEquality.EQUAL,
                plc.types.NanEquality.ALL_EQUAL,
            )
            # The order we have
            have = plc.Table([key.obj for key in broadcasted[: len(keys)]])

            # We know an inner join is OK because by construction
            # want and have are permutations of each other.
            left_order, right_order = plc.join.inner_join(
                want, have, plc.types.NullEquality.EQUAL
            )
            # Now left_order is an arbitrary permutation of the ordering we
            # want, and right_order is a matching permutation of the ordering
            # we have. To get to the original ordering, we need
            # left_order == iota(nrows), with right_order permuted
            # appropriately. This can be obtained by sorting
            # right_order by left_order.
            (right_order,) = plc.sorting.sort_by_key(
                plc.Table([right_order]),
                plc.Table([left_order]),
                [plc.types.Order.ASCENDING],
                [plc.types.NullOrder.AFTER],
            ).columns()
            ordered_table = plc.copying.gather(
                plc.Table([col.obj for col in broadcasted]),
                right_order,
                plc.copying.OutOfBoundsPolicy.DONT_CHECK,
            )
            broadcasted = [
                Column(reordered, name=old.name)
                for reordered, old in zip(
                    ordered_table.columns(), broadcasted, strict=True
                )
            ]
        return DataFrame(broadcasted).slice(options.get("slice"))


class ConditionalJoin(IR):
    """A conditional inner join of two dataframes on a predicate."""

    __slots__ = ("ast_predicate", "options", "predicate")
    _non_child = ("schema", "predicate", "options")
    predicate: expr.Expr
    """Expression predicate to join on"""
    options: tuple[
        tuple[
            str,
            pl_expr.Operator | Iterable[pl_expr.Operator],
        ],
        bool,
        tuple[int, int] | None,
        str,
        bool,
        Literal["none", "left", "right", "left_right", "right_left"],
    ]
    """
    tuple of options:
    - predicates: tuple of ir join type (eg. ie_join) and (In)Equality conditions
    - join_nulls: do nulls compare equal?
    - slice: optional slice to perform after joining.
    - suffix: string suffix for right columns if names match
    - coalesce: should key columns be coalesced (only makes sense for outer joins)
    - maintain_order: which DataFrame row order to preserve, if any
    """

    def __init__(
        self, schema: Schema, predicate: expr.Expr, options: tuple, left: IR, right: IR
    ) -> None:
        self.schema = schema
        self.predicate = predicate
        self.options = options
        self.children = (left, right)
        self.ast_predicate = to_ast(predicate)
        _, join_nulls, zlice, suffix, coalesce, maintain_order = self.options
        # Preconditions from polars
        assert not join_nulls
        assert not coalesce
        assert maintain_order == "none"
        if self.ast_predicate is None:
            raise NotImplementedError(
                f"Conditional join with predicate {predicate}"
            )  # pragma: no cover; polars never delivers expressions we can't handle
        self._non_child_args = (self.ast_predicate, zlice, suffix, maintain_order)

    @classmethod
    def do_evaluate(
        cls,
        predicate: plc.expressions.Expression,
        zlice: tuple[int, int] | None,
        suffix: str,
        maintain_order: Literal["none", "left", "right", "left_right", "right_left"],
        left: DataFrame,
        right: DataFrame,
    ) -> DataFrame:
        """Evaluate and return a dataframe."""
        lg, rg = plc.join.conditional_inner_join(left.table, right.table, predicate)
        left = DataFrame.from_table(
            plc.copying.gather(
                left.table, lg, plc.copying.OutOfBoundsPolicy.DONT_CHECK
            ),
            left.column_names,
        )
        right = DataFrame.from_table(
            plc.copying.gather(
                right.table, rg, plc.copying.OutOfBoundsPolicy.DONT_CHECK
            ),
            right.column_names,
        )
        right = right.rename_columns(
            {
                name: f"{name}{suffix}"
                for name in right.column_names
                if name in left.column_names_set
            }
        )
        result = left.with_columns(right.columns)
        return result.slice(zlice)


class Join(IR):
    """A join of two dataframes."""

    __slots__ = ("left_on", "options", "right_on")
    _non_child = ("schema", "left_on", "right_on", "options")
    left_on: tuple[expr.NamedExpr, ...]
    """List of expressions used as keys in the left frame."""
    right_on: tuple[expr.NamedExpr, ...]
    """List of expressions used as keys in the right frame."""
    options: tuple[
        Literal["Inner", "Left", "Right", "Full", "Semi", "Anti", "Cross"],
        bool,
        tuple[int, int] | None,
        str,
        bool,
        Literal["none", "left", "right", "left_right", "right_left"],
    ]
    """
    tuple of options:
    - how: join type
    - join_nulls: do nulls compare equal?
    - slice: optional slice to perform after joining.
    - suffix: string suffix for right columns if names match
    - coalesce: should key columns be coalesced (only makes sense for outer joins)
    - maintain_order: which DataFrame row order to preserve, if any
    """

    def __init__(
        self,
        schema: Schema,
        left_on: Sequence[expr.NamedExpr],
        right_on: Sequence[expr.NamedExpr],
        options: Any,
        left: IR,
        right: IR,
    ):
        self.schema = schema
        self.left_on = tuple(left_on)
        self.right_on = tuple(right_on)
        self.options = options
        self.children = (left, right)
        self._non_child_args = (self.left_on, self.right_on, self.options)
        # TODO: Implement maintain_order
        if options[5] != "none":
            raise NotImplementedError("maintain_order not implemented yet")

    @staticmethod
    @cache
    def _joiners(
        how: Literal["Inner", "Left", "Right", "Full", "Semi", "Anti"],
    ) -> tuple[
        Callable, plc.copying.OutOfBoundsPolicy, plc.copying.OutOfBoundsPolicy | None
    ]:
        if how == "Inner":
            return (
                plc.join.inner_join,
                plc.copying.OutOfBoundsPolicy.DONT_CHECK,
                plc.copying.OutOfBoundsPolicy.DONT_CHECK,
            )
        elif how == "Left" or how == "Right":
            return (
                plc.join.left_join,
                plc.copying.OutOfBoundsPolicy.DONT_CHECK,
                plc.copying.OutOfBoundsPolicy.NULLIFY,
            )
        elif how == "Full":
            return (
                plc.join.full_join,
                plc.copying.OutOfBoundsPolicy.NULLIFY,
                plc.copying.OutOfBoundsPolicy.NULLIFY,
            )
        elif how == "Semi":
            return (
                plc.join.left_semi_join,
                plc.copying.OutOfBoundsPolicy.DONT_CHECK,
                None,
            )
        elif how == "Anti":
            return (
                plc.join.left_anti_join,
                plc.copying.OutOfBoundsPolicy.DONT_CHECK,
                None,
            )
        assert_never(how)  # pragma: no cover

    @staticmethod
    def _reorder_maps(
        left_rows: int,
        lg: plc.Column,
        left_policy: plc.copying.OutOfBoundsPolicy,
        right_rows: int,
        rg: plc.Column,
        right_policy: plc.copying.OutOfBoundsPolicy,
    ) -> list[plc.Column]:
        """
        Reorder gather maps to satisfy polars join order restrictions.

        Parameters
        ----------
        left_rows
            Number of rows in left table
        lg
            Left gather map
        left_policy
            Nullify policy for left map
        right_rows
            Number of rows in right table
        rg
            Right gather map
        right_policy
            Nullify policy for right map

        Returns
        -------
        list of reordered left and right gather maps.

        Notes
        -----
        For a left join, the polars result preserves the order of the
        left keys, and is stable wrt the right keys. For all other
        joins, there is no order obligation.
        """
        dt = plc.interop.to_arrow(plc.types.SIZE_TYPE)
        init = plc.interop.from_arrow(pa.scalar(0, type=dt))
        step = plc.interop.from_arrow(pa.scalar(1, type=dt))
        left_order = plc.copying.gather(
            plc.Table([plc.filling.sequence(left_rows, init, step)]), lg, left_policy
        )
        right_order = plc.copying.gather(
            plc.Table([plc.filling.sequence(right_rows, init, step)]), rg, right_policy
        )
        return plc.sorting.stable_sort_by_key(
            plc.Table([lg, rg]),
            plc.Table([*left_order.columns(), *right_order.columns()]),
            [plc.types.Order.ASCENDING, plc.types.Order.ASCENDING],
            [plc.types.NullOrder.AFTER, plc.types.NullOrder.AFTER],
        ).columns()

    @classmethod
    def do_evaluate(
        cls,
        left_on_exprs: Sequence[expr.NamedExpr],
        right_on_exprs: Sequence[expr.NamedExpr],
        options: tuple[
            Literal["Inner", "Left", "Right", "Full", "Semi", "Anti", "Cross"],
            bool,
            tuple[int, int] | None,
            str,
            bool,
            Literal["none", "left", "right", "left_right", "right_left"],
        ],
        left: DataFrame,
        right: DataFrame,
    ) -> DataFrame:
        """Evaluate and return a dataframe."""
        how, join_nulls, zlice, suffix, coalesce, _ = options
        if how == "Cross":
            # Separate implementation, since cross_join returns the
            # result, not the gather maps
            columns = plc.join.cross_join(left.table, right.table).columns()
            left_cols = [
                Column(new, name=old.name).sorted_like(old)
                for new, old in zip(
                    columns[: left.num_columns], left.columns, strict=True
                )
            ]
            right_cols = [
                Column(
                    new,
                    name=name
                    if name not in left.column_names_set
                    else f"{name}{suffix}",
                )
                for new, name in zip(
                    columns[left.num_columns :], right.column_names, strict=True
                )
            ]
            return DataFrame([*left_cols, *right_cols]).slice(zlice)
        # TODO: Waiting on clarity based on https://github.com/pola-rs/polars/issues/17184
        left_on = DataFrame(broadcast(*(e.evaluate(left) for e in left_on_exprs)))
        right_on = DataFrame(broadcast(*(e.evaluate(right) for e in right_on_exprs)))
        null_equality = (
            plc.types.NullEquality.EQUAL
            if join_nulls
            else plc.types.NullEquality.UNEQUAL
        )
        join_fn, left_policy, right_policy = cls._joiners(how)
        if right_policy is None:
            # Semi join
            lg = join_fn(left_on.table, right_on.table, null_equality)
            table = plc.copying.gather(left.table, lg, left_policy)
            result = DataFrame.from_table(table, left.column_names)
        else:
            if how == "Right":
                # Right join is a left join with the tables swapped
                left, right = right, left
                left_on, right_on = right_on, left_on
            lg, rg = join_fn(left_on.table, right_on.table, null_equality)
            if how == "Left" or how == "Right":
                # Order of left table is preserved
                lg, rg = cls._reorder_maps(
                    left.num_rows, lg, left_policy, right.num_rows, rg, right_policy
                )
            if coalesce:
                if how == "Full":
                    # In this case, keys must be column references,
                    # possibly with dtype casting. We should use them in
                    # preference to the columns from the original tables.
                    left = left.with_columns(left_on.columns, replace_only=True)
                    right = right.with_columns(right_on.columns, replace_only=True)
                else:
                    right = right.discard_columns(right_on.column_names_set)
            left = DataFrame.from_table(
                plc.copying.gather(left.table, lg, left_policy), left.column_names
            )
            right = DataFrame.from_table(
                plc.copying.gather(right.table, rg, right_policy), right.column_names
            )
            if coalesce and how == "Full":
                left = left.with_columns(
                    (
                        Column(
                            plc.replace.replace_nulls(left_col.obj, right_col.obj),
                            name=left_col.name,
                        )
                        for left_col, right_col in zip(
                            left.select_columns(left_on.column_names_set),
                            right.select_columns(right_on.column_names_set),
                            strict=True,
                        )
                    ),
                    replace_only=True,
                )
                right = right.discard_columns(right_on.column_names_set)
            if how == "Right":
                # Undo the swap for right join before gluing together.
                left, right = right, left
            right = right.rename_columns(
                {
                    name: f"{name}{suffix}"
                    for name in right.column_names
                    if name in left.column_names_set
                }
            )
            result = left.with_columns(right.columns)
        return result.slice(zlice)


class HStack(IR):
    """Add new columns to a dataframe."""

    __slots__ = ("columns", "should_broadcast")
    _non_child = ("schema", "columns", "should_broadcast")
    should_broadcast: bool
    """Should the resulting evaluated columns be broadcast to the same length."""

    def __init__(
        self,
        schema: Schema,
        columns: Sequence[expr.NamedExpr],
        should_broadcast: bool,  # noqa: FBT001
        df: IR,
    ):
        self.schema = schema
        self.columns = tuple(columns)
        self.should_broadcast = should_broadcast
        self._non_child_args = (self.columns, self.should_broadcast)
        self.children = (df,)

    @classmethod
    def do_evaluate(
        cls,
        exprs: Sequence[expr.NamedExpr],
        should_broadcast: bool,  # noqa: FBT001
        df: DataFrame,
    ) -> DataFrame:
        """Evaluate and return a dataframe."""
        columns = [c.evaluate(df) for c in exprs]
        if should_broadcast:
            columns = broadcast(
                *columns, target_length=df.num_rows if df.num_columns != 0 else None
            )
        else:
            # Polars ensures this is true, but let's make sure nothing
            # went wrong. In this case, the parent node is a
            # guaranteed to be a Select which will take care of making
            # sure that everything is the same length. The result
            # table that might have mismatching column lengths will
            # never be turned into a pylibcudf Table with all columns
            # by the Select, which is why this is safe.
            assert all(e.name.startswith("__POLARS_CSER_0x") for e in exprs)
        return df.with_columns(columns)


class Distinct(IR):
    """Produce a new dataframe with distinct rows."""

    __slots__ = ("keep", "stable", "subset", "zlice")
    _non_child = ("schema", "keep", "subset", "zlice", "stable")
    keep: plc.stream_compaction.DuplicateKeepOption
    """Which distinct value to keep."""
    subset: frozenset[str] | None
    """Which columns should be used to define distinctness. If None,
    then all columns are used."""
    zlice: tuple[int, int] | None
    """Optional slice to apply to the result."""
    stable: bool
    """Should the result maintain ordering."""

    def __init__(
        self,
        schema: Schema,
        keep: plc.stream_compaction.DuplicateKeepOption,
        subset: frozenset[str] | None,
        zlice: tuple[int, int] | None,
        stable: bool,  # noqa: FBT001
        df: IR,
    ):
        self.schema = schema
        self.keep = keep
        self.subset = subset
        self.zlice = zlice
        self.stable = stable
        self._non_child_args = (keep, subset, zlice, stable)
        self.children = (df,)

    _KEEP_MAP: ClassVar[dict[str, plc.stream_compaction.DuplicateKeepOption]] = {
        "first": plc.stream_compaction.DuplicateKeepOption.KEEP_FIRST,
        "last": plc.stream_compaction.DuplicateKeepOption.KEEP_LAST,
        "none": plc.stream_compaction.DuplicateKeepOption.KEEP_NONE,
        "any": plc.stream_compaction.DuplicateKeepOption.KEEP_ANY,
    }

    @classmethod
    def do_evaluate(
        cls,
        keep: plc.stream_compaction.DuplicateKeepOption,
        subset: frozenset[str] | None,
        zlice: tuple[int, int] | None,
        stable: bool,  # noqa: FBT001
        df: DataFrame,
    ):
        """Evaluate and return a dataframe."""
        if subset is None:
            indices = list(range(df.num_columns))
            keys_sorted = all(c.is_sorted for c in df.column_map.values())
        else:
            indices = [i for i, k in enumerate(df.column_names) if k in subset]
            keys_sorted = all(df.column_map[name].is_sorted for name in subset)
        if keys_sorted:
            table = plc.stream_compaction.unique(
                df.table,
                indices,
                keep,
                plc.types.NullEquality.EQUAL,
            )
        else:
            distinct = (
                plc.stream_compaction.stable_distinct
                if stable
                else plc.stream_compaction.distinct
            )
            table = distinct(
                df.table,
                indices,
                keep,
                plc.types.NullEquality.EQUAL,
                plc.types.NanEquality.ALL_EQUAL,
            )
        # TODO: Is this sortedness setting correct
        result = DataFrame(
            [
                Column(new, name=old.name).sorted_like(old)
                for new, old in zip(table.columns(), df.columns, strict=True)
            ]
        )
        if keys_sorted or stable:
            result = result.sorted_like(df)
        return result.slice(zlice)


class Sort(IR):
    """Sort a dataframe."""

    __slots__ = ("by", "null_order", "order", "stable", "zlice")
    _non_child = ("schema", "by", "order", "null_order", "stable", "zlice")
    by: tuple[expr.NamedExpr, ...]
    """Sort keys."""
    order: tuple[plc.types.Order, ...]
    """Sort order for each sort key."""
    null_order: tuple[plc.types.NullOrder, ...]
    """Null sorting location for each sort key."""
    stable: bool
    """Should the sort be stable?"""
    zlice: tuple[int, int] | None
    """Optional slice to apply to the result."""

    def __init__(
        self,
        schema: Schema,
        by: Sequence[expr.NamedExpr],
        order: Sequence[plc.types.Order],
        null_order: Sequence[plc.types.NullOrder],
        stable: bool,  # noqa: FBT001
        zlice: tuple[int, int] | None,
        df: IR,
    ):
        self.schema = schema
        self.by = tuple(by)
        self.order = tuple(order)
        self.null_order = tuple(null_order)
        self.stable = stable
        self.zlice = zlice
        self._non_child_args = (
            self.by,
            self.order,
            self.null_order,
            self.stable,
            self.zlice,
        )
        self.children = (df,)

    @classmethod
    def do_evaluate(
        cls,
        by: Sequence[expr.NamedExpr],
        order: Sequence[plc.types.Order],
        null_order: Sequence[plc.types.NullOrder],
        stable: bool,  # noqa: FBT001
        zlice: tuple[int, int] | None,
        df: DataFrame,
    ) -> DataFrame:
        """Evaluate and return a dataframe."""
        sort_keys = broadcast(*(k.evaluate(df) for k in by), target_length=df.num_rows)
        # TODO: More robust identification here.
        keys_in_result = {
            k.name: i
            for i, k in enumerate(sort_keys)
            if k.name in df.column_map and k.obj is df.column_map[k.name].obj
        }
        do_sort = plc.sorting.stable_sort_by_key if stable else plc.sorting.sort_by_key
        table = do_sort(
            df.table,
            plc.Table([k.obj for k in sort_keys]),
            list(order),
            list(null_order),
        )
        columns: list[Column] = []
        for name, c in zip(df.column_map, table.columns(), strict=True):
            column = Column(c, name=name)
            # If a sort key is in the result table, set the sortedness property
            if name in keys_in_result:
                i = keys_in_result[name]
                column = column.set_sorted(
                    is_sorted=plc.types.Sorted.YES,
                    order=order[i],
                    null_order=null_order[i],
                )
            columns.append(column)
        return DataFrame(columns).slice(zlice)


class Slice(IR):
    """Slice a dataframe."""

    __slots__ = ("length", "offset")
    _non_child = ("schema", "offset", "length")
    offset: int
    """Start of the slice."""
    length: int
    """Length of the slice."""

    def __init__(self, schema: Schema, offset: int, length: int, df: IR):
        self.schema = schema
        self.offset = offset
        self.length = length
        self._non_child_args = (offset, length)
        self.children = (df,)

    @classmethod
    def do_evaluate(cls, offset: int, length: int, df: DataFrame) -> DataFrame:
        """Evaluate and return a dataframe."""
        return df.slice((offset, length))


class Filter(IR):
    """Filter a dataframe with a boolean mask."""

    __slots__ = ("mask",)
    _non_child = ("schema", "mask")
    mask: expr.NamedExpr
    """Expression to produce the filter mask."""

    def __init__(self, schema: Schema, mask: expr.NamedExpr, df: IR):
        self.schema = schema
        self.mask = mask
        self._non_child_args = (mask,)
        self.children = (df,)

    @classmethod
    def do_evaluate(cls, mask_expr: expr.NamedExpr, df: DataFrame) -> DataFrame:
        """Evaluate and return a dataframe."""
        (mask,) = broadcast(mask_expr.evaluate(df), target_length=df.num_rows)
        return df.filter(mask)


class Projection(IR):
    """Select a subset of columns from a dataframe."""

    __slots__ = ()
    _non_child = ("schema",)

    def __init__(self, schema: Schema, df: IR):
        self.schema = schema
        self._non_child_args = (schema,)
        self.children = (df,)

    @classmethod
    def do_evaluate(cls, schema: Schema, df: DataFrame) -> DataFrame:
        """Evaluate and return a dataframe."""
        # This can reorder things.
        columns = broadcast(
            *(df.column_map[name] for name in schema), target_length=df.num_rows
        )
        return DataFrame(columns)


class MapFunction(IR):
    """Apply some function to a dataframe."""

    __slots__ = ("name", "options")
    _non_child = ("schema", "name", "options")
    name: str
    """Name of the function to apply"""
    options: Any
    """Arbitrary name-specific options"""

    _NAMES: ClassVar[frozenset[str]] = frozenset(
        [
            "rechunk",
            # libcudf merge is not stable wrt order of inputs, since
            # it uses a priority queue to manage the tables it produces.
            # See: https://github.com/rapidsai/cudf/issues/16010
            # "merge_sorted",
            "rename",
            "explode",
            "unpivot",
        ]
    )

    def __init__(self, schema: Schema, name: str, options: Any, df: IR):
        self.schema = schema
        self.name = name
        self.options = options
        self.children = (df,)
        if self.name not in MapFunction._NAMES:
            raise NotImplementedError(f"Unhandled map function {self.name}")
        if self.name == "explode":
            (to_explode,) = self.options
            if len(to_explode) > 1:
                # TODO: straightforward, but need to error check
                # polars requires that all to-explode columns have the
                # same sub-shapes
                raise NotImplementedError("Explode with more than one column")
            self.options = (tuple(to_explode),)
        elif self.name == "rename":
            old, new, strict = self.options
            # TODO: perhaps polars should validate renaming in the IR?
            if len(new) != len(set(new)) or (
                set(new) & (set(df.schema.keys()) - set(old))
            ):
                raise NotImplementedError("Duplicate new names in rename.")
            self.options = (tuple(old), tuple(new), strict)
        elif self.name == "unpivot":
            indices, pivotees, variable_name, value_name = self.options
            value_name = "value" if value_name is None else value_name
            variable_name = "variable" if variable_name is None else variable_name
            if len(pivotees) == 0:
                index = frozenset(indices)
                pivotees = [name for name in df.schema if name not in index]
            if not all(
                dtypes.can_cast(df.schema[p], self.schema[value_name]) for p in pivotees
            ):
                raise NotImplementedError(
                    "Unpivot cannot cast all input columns to "
                    f"{self.schema[value_name].id()}"
                )  # pragma: no cover
            self.options = (
                tuple(indices),
                tuple(pivotees),
                variable_name,
                value_name,
            )
        self._non_child_args = (schema, name, self.options)

    @classmethod
    def do_evaluate(
        cls, schema: Schema, name: str, options: Any, df: DataFrame
    ) -> DataFrame:
        """Evaluate and return a dataframe."""
        if name == "rechunk":
            # No-op in our data model
            # Don't think this appears in a plan tree from python
            return df  # pragma: no cover
        elif name == "rename":
            # final tag is "swapping" which is useful for the
            # optimiser (it blocks some pushdown operations)
            old, new, _ = options
            return df.rename_columns(dict(zip(old, new, strict=True)))
        elif name == "explode":
            ((to_explode,),) = options
            index = df.column_names.index(to_explode)
            subset = df.column_names_set - {to_explode}
            return DataFrame.from_table(
                plc.lists.explode_outer(df.table, index), df.column_names
            ).sorted_like(df, subset=subset)
        elif name == "unpivot":
            (
                indices,
                pivotees,
                variable_name,
                value_name,
            ) = options
            npiv = len(pivotees)
            index_columns = [
                Column(col, name=name)
                for col, name in zip(
                    plc.reshape.tile(df.select(indices).table, npiv).columns(),
                    indices,
                    strict=True,
                )
            ]
            (variable_column,) = plc.filling.repeat(
                plc.Table(
                    [
                        plc.interop.from_arrow(
                            pa.array(
                                pivotees,
                                type=plc.interop.to_arrow(schema[variable_name]),
                            ),
                        )
                    ]
                ),
                df.num_rows,
            ).columns()
            value_column = plc.concatenate.concatenate(
                [
                    df.column_map[pivotee].astype(schema[value_name]).obj
                    for pivotee in pivotees
                ]
            )
            return DataFrame(
                [
                    *index_columns,
                    Column(variable_column, name=variable_name),
                    Column(value_column, name=value_name),
                ]
            )
        else:
            raise AssertionError("Should never be reached")  # pragma: no cover


class Union(IR):
    """Concatenate dataframes vertically."""

    __slots__ = ("zlice",)
    _non_child = ("schema", "zlice")
    zlice: tuple[int, int] | None
    """Optional slice to apply to the result."""

    def __init__(self, schema: Schema, zlice: tuple[int, int] | None, *children: IR):
        self.schema = schema
        self.zlice = zlice
        self._non_child_args = (zlice,)
        self.children = children
        schema = self.children[0].schema

    @classmethod
    def do_evaluate(cls, zlice: tuple[int, int] | None, *dfs: DataFrame) -> DataFrame:
        """Evaluate and return a dataframe."""
        # TODO: only evaluate what we need if we have a slice?
        return DataFrame.from_table(
            plc.concatenate.concatenate([df.table for df in dfs]),
            dfs[0].column_names,
        ).slice(zlice)


class HConcat(IR):
    """Concatenate dataframes horizontally."""

    __slots__ = ()
    _non_child = ("schema",)

    def __init__(self, schema: Schema, *children: IR):
        self.schema = schema
        self._non_child_args = ()
        self.children = children

    @staticmethod
    def _extend_with_nulls(table: plc.Table, *, nrows: int) -> plc.Table:
        """
        Extend a table with nulls.

        Parameters
        ----------
        table
            Table to extend
        nrows
            Number of additional rows

        Returns
        -------
        New pylibcudf table.
        """
        return plc.concatenate.concatenate(
            [
                table,
                plc.Table(
                    [
                        plc.Column.all_null_like(column, nrows)
                        for column in table.columns()
                    ]
                ),
            ]
        )

    @classmethod
    def do_evaluate(cls, *dfs: DataFrame) -> DataFrame:
        """Evaluate and return a dataframe."""
        max_rows = max(df.num_rows for df in dfs)
        # Horizontal concatenation extends shorter tables with nulls
        return DataFrame(
            itertools.chain.from_iterable(
                df.columns
                for df in (
                    df
                    if df.num_rows == max_rows
                    else DataFrame.from_table(
                        cls._extend_with_nulls(df.table, nrows=max_rows - df.num_rows),
                        df.column_names,
                    )
                    for df in dfs
                )
            )
        )<|MERGE_RESOLUTION|>--- conflicted
+++ resolved
@@ -716,16 +716,11 @@
         self.df = df
         self.projection = tuple(projection) if projection is not None else None
         self.config_options = config_options
-<<<<<<< HEAD
         self._non_child_args = (
             schema,
             pl.DataFrame._from_pydf(df),
             self.projection,
-            predicate,
-        )
-=======
-        self._non_child_args = (schema, df, self.projection)
->>>>>>> 57dc53c7
+        )
         self.children = ()
 
     def get_hashable(self) -> Hashable:
