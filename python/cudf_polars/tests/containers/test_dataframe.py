# SPDX-FileCopyrightText: Copyright (c) 2024 NVIDIA CORPORATION & AFFILIATES.
# SPDX-License-Identifier: Apache-2.0

from __future__ import annotations

<<<<<<< HEAD
import pyarrow as pa
import pylibcudf as plc
=======
>>>>>>> 0d375066
import pytest

import polars as pl
from polars.testing.asserts import assert_frame_equal

import pylibcudf as plc

from cudf_polars.containers import Column, DataFrame
from cudf_polars.testing.asserts import assert_gpu_result_equal


def test_select_missing_raises():
    df = DataFrame(
        [
            Column(
                plc.column_factories.make_numeric_column(
                    plc.DataType(plc.TypeId.INT8), 2, plc.MaskState.ALL_VALID
                ),
                name="a",
            )
        ]
    )
    with pytest.raises(ValueError):
        df.select(["b", "a"])


def test_replace_missing_raises():
    df = DataFrame(
        [
            Column(
                plc.column_factories.make_numeric_column(
                    plc.DataType(plc.TypeId.INT8), 2, plc.MaskState.ALL_VALID
                ),
                name="a",
            )
        ]
    )
    replacement = df.column_map["a"].copy().rename("b")
    with pytest.raises(ValueError):
        df.with_columns([replacement], replace_only=True)


def test_from_table_wrong_names():
    table = plc.Table(
        [
            plc.column_factories.make_numeric_column(
                plc.DataType(plc.TypeId.INT8), 1, plc.MaskState.ALL_VALID
            )
        ]
    )
    with pytest.raises(ValueError):
        DataFrame.from_table(table, ["a", "b"])


def test_unnamed_column_raise():
    payload = plc.column_factories.make_numeric_column(
        plc.DataType(plc.TypeId.INT8), 0, plc.MaskState.ALL_VALID
    )

    with pytest.raises(ValueError):
        DataFrame([Column(payload, name="a"), Column(payload)])


def test_sorted_like_raises_mismatching_names():
    df = DataFrame(
        [
            Column(
                plc.column_factories.make_numeric_column(
                    plc.DataType(plc.TypeId.INT8), 2, plc.MaskState.ALL_VALID
                ),
                name="a",
            )
        ]
    )
    like = df.copy().rename_columns({"a": "b"})
    with pytest.raises(ValueError):
        df.sorted_like(like)


def test_shallow_copy():
    column = Column(
        plc.column_factories.make_numeric_column(
            plc.DataType(plc.TypeId.INT8), 2, plc.MaskState.ALL_VALID
        ),
        name="a",
    )
    column.set_sorted(
        is_sorted=plc.types.Sorted.YES,
        order=plc.types.Order.ASCENDING,
        null_order=plc.types.NullOrder.AFTER,
    )
    df = DataFrame([column])
    copy = df.copy()
    copy.column_map["a"].set_sorted(
        is_sorted=plc.types.Sorted.NO,
        order=plc.types.Order.ASCENDING,
        null_order=plc.types.NullOrder.AFTER,
    )
    assert df.column_map["a"].is_sorted == plc.types.Sorted.YES
    assert copy.column_map["a"].is_sorted == plc.types.Sorted.NO


def test_sorted_flags_preserved_empty():
    df = pl.DataFrame({"a": pl.Series([], dtype=pl.Int8())})
    df.select(pl.col("a").sort())

    gf = DataFrame.from_polars(df)

    a = gf.column_map["a"]

    assert a.is_sorted == plc.types.Sorted.YES

    assert df.flags == gf.to_polars().flags


@pytest.mark.parametrize("nulls_last", [True, False])
def test_sorted_flags_preserved(with_nulls, nulls_last):
    values = [1, 2, -1, 2, 4, 5]
    if with_nulls:
        values[4] = None
    df = pl.DataFrame({"a": values, "b": values, "c": values})

    df = df.select(
        pl.col("a").sort(descending=False, nulls_last=nulls_last),
        pl.col("b").sort(descending=True, nulls_last=nulls_last),
        pl.col("c"),
    )

    gf = DataFrame.from_polars(df)

    a_null_order = (
        plc.types.NullOrder.AFTER
        if nulls_last and with_nulls
        else plc.types.NullOrder.BEFORE
    )
    b_null_order = (
        plc.types.NullOrder.AFTER
        if not nulls_last and with_nulls
        else plc.types.NullOrder.BEFORE
    )
    a, b, c = gf.columns
    assert a.is_sorted == plc.types.Sorted.YES
    assert a.order == plc.types.Order.ASCENDING
    assert a.null_order == a_null_order
    assert b.is_sorted == plc.types.Sorted.YES
    assert b.order == plc.types.Order.DESCENDING
    assert b.null_order == b_null_order
    assert c.is_sorted == plc.types.Sorted.NO
    assert df.flags == gf.to_polars().flags


def test_empty_name_roundtrips_overlap():
    df = pl.LazyFrame({"": [1, 2, 3], "column_0": [4, 5, 6]})
    assert_gpu_result_equal(df)


def test_empty_name_roundtrips_no_overlap():
    df = pl.LazyFrame({"": [1, 2, 3], "b": [4, 5, 6]})
    assert_gpu_result_equal(df)


@pytest.mark.parametrize(
    "arrow_tbl",
    [
        pa.table([]),
        pa.table({"a": [1, 2, 3], "b": [4, 5, 6], "c": [7, 8, 9]}),
        pa.table({"a": [1, 2, 3]}),
        pa.table({"a": [1], "b": [2], "c": [3]}),
        pa.table({"a": ["a", "bb", "ccc"]}),
        pa.table({"a": [1, 2, None], "b": [None, 3, 4]}),
    ],
)
def test_serialize(arrow_tbl):
    plc_tbl = plc.interop.from_arrow(arrow_tbl)
    df = DataFrame.from_table(plc_tbl, names=arrow_tbl.column_names)

    header, frames = df.serialize()
    res = DataFrame.deserialize(header, frames)

    assert_frame_equal(df.to_polars(), res.to_polars())<|MERGE_RESOLUTION|>--- conflicted
+++ resolved
@@ -3,11 +3,7 @@
 
 from __future__ import annotations
 
-<<<<<<< HEAD
 import pyarrow as pa
-import pylibcudf as plc
-=======
->>>>>>> 0d375066
 import pytest
 
 import polars as pl
