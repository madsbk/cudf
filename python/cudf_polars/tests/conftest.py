--- conflicted
+++ resolved
@@ -65,24 +65,13 @@
         # (We expect these for tests using literal/random arrays)
         config.set({"distributed.admin.large-graph-warning-threshold": "20MB"})
 
-<<<<<<< HEAD
-=======
         n_workers = int(os.environ.get("CUDF_POLARS_NUM_WORKERS", "1"))
->>>>>>> f6e58524
         if session.config.getoption("--rapidsmp"):
             from rapidsmp.integrations.dask import (
                 LocalRMPCluster,
                 bootstrap_dask_cluster,
             )
 
-<<<<<<< HEAD
-            cluster = LocalRMPCluster(n_workers=1)
-            client = Client(cluster)
-            client.wait_for_workers(1)
-            bootstrap_dask_cluster(client, enable_statistics=False)
-        else:
-            cluster = LocalCluster(n_workers=1)
-=======
             cluster = LocalRMPCluster(n_workers=n_workers)
             client = Client(cluster)
             client.wait_for_workers(n_workers)
@@ -91,7 +80,6 @@
             from dask_cuda import LocalCUDACluster
 
             cluster = LocalCUDACluster(n_workers=n_workers)
->>>>>>> f6e58524
             client = Client(cluster)
         session.stash[DISTRIBUTED_CLUSTER_KEY] = {"cluster": cluster, "client": client}
 
