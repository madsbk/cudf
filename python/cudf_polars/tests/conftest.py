# SPDX-FileCopyrightText: Copyright (c) 2024-2025, NVIDIA CORPORATION & AFFILIATES.
# SPDX-License-Identifier: Apache-2.0
from __future__ import annotations

import pytest
from dask import config
from dask.distributed import Client, LocalCluster

# Avoid "Sending large graph of size ..." warnings
# (We expect these for tests using literal/random arrays)
config.set({"distributed.admin.large-graph-warning-threshold": "20MB"})

DISTRIBUTED_CLUSTER_KEY = pytest.StashKey[dict]()


@pytest.fixture(params=[False, True], ids=["no_nulls", "nulls"], scope="session")
def with_nulls(request):
    return request.param


class DistributedClusterResource:
    """Singleton class to manage Distributed cluster and client.

    A singleton class with the purpose of managing a Distributed cluster and
    client, ensuring only one instance of each exists and lives throughout the
    entire pytest session.
    """

    _instance = None
    _cluster = None
    _client = None

    @classmethod
    def get_instance(cls):
        if cls._instance is None:
            cls._instance = cls()
        return cls._instance

    def start(self):
        if self._cluster is None:
            self._cluster = LocalCluster(n_workers=2)
        if self._client is None:
            self._client = Client(self._cluster)

    def stop(self):
        if self._client is not None:
            self._client.shutdown()
            self._client = None
        if self._cluster is not None:
            self._cluster.close()
            self._cluster = None


def pytest_addoption(parser):
    parser.addoption(
        "--executor",
        action="store",
        default="pylibcudf",
        choices=("pylibcudf", "dask-experimental"),
        help="Executor to use for GPUEngine.",
    )

    parser.addoption(
        "--dask-cluster",
        action="store_true",
        help="Executor to use for GPUEngine.",
    )


def pytest_configure(config):
    import cudf_polars.testing.asserts

    if (
        config.getoption("--dask-cluster")
        and config.getoption("--executor") != "dask-experimental"
    ):
        raise pytest.UsageError(
            "--dask-cluster requires --executor='dask-experimental'"
        )

    cudf_polars.testing.asserts.Executor = config.getoption("--executor")


def pytest_sessionstart(session):
    if (
        session.config.getoption("--dask-cluster")
        and session.config.getoption("--executor") == "dask-experimental"
    ):
<<<<<<< HEAD
        DistributedClusterResource.get_instance().start()


def pytest_sessionfinish(session):
    DistributedClusterResource.get_instance().stop()
=======
        from dask import config
        from dask.distributed import Client, LocalCluster

        # Avoid "Sending large graph of size ..." warnings
        # (We expect these for tests using literal/random arrays)
        config.set({"distributed.admin.large-graph-warning-threshold": "20MB"})

        cluster = LocalCluster()
        client = Client(cluster)
        session.stash[DISTRIBUTED_CLUSTER_KEY] = {"cluster": cluster, "client": client}


def pytest_sessionfinish(session):
    if DISTRIBUTED_CLUSTER_KEY in session.stash:
        cluster_info = session.stash[DISTRIBUTED_CLUSTER_KEY]
        client = cluster_info.get("client")
        cluster = cluster_info.get("cluster")
        if client is not None:
            client.shutdown()
        if cluster is not None:
            cluster.close()
>>>>>>> 59d8f269
<|MERGE_RESOLUTION|>--- conflicted
+++ resolved
@@ -3,12 +3,6 @@
 from __future__ import annotations
 
 import pytest
-from dask import config
-from dask.distributed import Client, LocalCluster
-
-# Avoid "Sending large graph of size ..." warnings
-# (We expect these for tests using literal/random arrays)
-config.set({"distributed.admin.large-graph-warning-threshold": "20MB"})
 
 DISTRIBUTED_CLUSTER_KEY = pytest.StashKey[dict]()
 
@@ -16,39 +10,6 @@
 @pytest.fixture(params=[False, True], ids=["no_nulls", "nulls"], scope="session")
 def with_nulls(request):
     return request.param
-
-
-class DistributedClusterResource:
-    """Singleton class to manage Distributed cluster and client.
-
-    A singleton class with the purpose of managing a Distributed cluster and
-    client, ensuring only one instance of each exists and lives throughout the
-    entire pytest session.
-    """
-
-    _instance = None
-    _cluster = None
-    _client = None
-
-    @classmethod
-    def get_instance(cls):
-        if cls._instance is None:
-            cls._instance = cls()
-        return cls._instance
-
-    def start(self):
-        if self._cluster is None:
-            self._cluster = LocalCluster(n_workers=2)
-        if self._client is None:
-            self._client = Client(self._cluster)
-
-    def stop(self):
-        if self._client is not None:
-            self._client.shutdown()
-            self._client = None
-        if self._cluster is not None:
-            self._cluster.close()
-            self._cluster = None
 
 
 def pytest_addoption(parser):
@@ -86,13 +47,6 @@
         session.config.getoption("--dask-cluster")
         and session.config.getoption("--executor") == "dask-experimental"
     ):
-<<<<<<< HEAD
-        DistributedClusterResource.get_instance().start()
-
-
-def pytest_sessionfinish(session):
-    DistributedClusterResource.get_instance().stop()
-=======
         from dask import config
         from dask.distributed import Client, LocalCluster
 
@@ -113,5 +67,4 @@
         if client is not None:
             client.shutdown()
         if cluster is not None:
-            cluster.close()
->>>>>>> 59d8f269
+            cluster.close()