--- conflicted
+++ resolved
@@ -61,10 +61,7 @@
         (pl.col("a") - (pl.col("b") + pl.col("c").max()).sum(),),
         (pl.col("b").len(),),
         (pl.col("a") - (pl.col("b") + pl.col("c").max()).mean(),),
-<<<<<<< HEAD
-=======
         (pl.col("b").n_unique(), pl.col("c").n_unique()),
->>>>>>> 7b7f8346
     ],
 )
 def test_select_aggs(df, engine, aggs):
