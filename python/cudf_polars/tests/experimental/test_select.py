# SPDX-FileCopyrightText: Copyright (c) 2024-2025, NVIDIA CORPORATION & AFFILIATES.
# SPDX-License-Identifier: Apache-2.0

from __future__ import annotations

import pytest

import polars as pl

from cudf_polars.testing.asserts import assert_gpu_result_equal


@pytest.fixture(scope="module")
def engine():
    return pl.GPUEngine(
        raise_on_fail=True,
        executor="dask-experimental",
        executor_options={"max_rows_per_partition": 3},
    )


@pytest.fixture(scope="module")
def df():
    return pl.LazyFrame(
        {
            "a": [1, 2, 3, 4, 5, 6, 7],
            "b": [1, 1, 1, 1, 1, 1, 1],
            "c": [2, 4, 6, 8, 10, 12, 14],
        }
    )


def test_select(df, engine):
    query = df.select(
        pl.col("a") + pl.col("b"), (pl.col("a") * 2 + pl.col("b")).alias("d")
    )
    assert_gpu_result_equal(query, engine=engine)


def test_select_unsupported_raises(df, engine):
    query = df.select(
        (pl.col("a") + pl.col("b")).max(),
        # NOTE: We don't support `median` yet
        (pl.col("a") * 2 + pl.col("b")).alias("d").median(),
    )
    with pytest.raises(
        pl.exceptions.ComputeError,
        match="NotImplementedError",
    ):
        assert_gpu_result_equal(query, engine=engine)


@pytest.mark.parametrize(
    "aggs",
    [
        (
            (pl.col("a") + pl.col("b")).sum(),
            (pl.col("a") * 2 + pl.col("b")).alias("d").min(),
        ),
        (pl.col("a").min() + pl.col("b").max(),),
        (pl.col("a") - (pl.col("b") + pl.col("c").max()).sum(),),
        (pl.col("b").len(),),
        (pl.col("a") - (pl.col("b") + pl.col("c").max()).mean(),),
<<<<<<< HEAD
        (pl.col("b").n_unique(), pl.col("c").n_unique()),
    ],
)
def test_select_aggs(df, engine, aggs):
    # Test supported aggs (e.g. "min", "max", "std")
=======
        (
            pl.col("b").n_unique().cast(pl.Int32),
            (pl.col("c").n_unique() + 1).cast(pl.Int32),
        ),
    ],
)
def test_select_aggs(df, engine, aggs):
    # Test supported aggs (e.g. "min", "max", "mean", "n_unique")
>>>>>>> 28024184
    query = df.select(*aggs)
    assert_gpu_result_equal(query, engine=engine)


def test_select_with_cse_no_agg(df, engine):
    expr = pl.col("a") + pl.col("a")
    query = df.select(expr, (expr * 2).alias("b"), ((expr * 2) + 10).alias("c"))
    assert_gpu_result_equal(query, engine=engine)<|MERGE_RESOLUTION|>--- conflicted
+++ resolved
@@ -61,13 +61,6 @@
         (pl.col("a") - (pl.col("b") + pl.col("c").max()).sum(),),
         (pl.col("b").len(),),
         (pl.col("a") - (pl.col("b") + pl.col("c").max()).mean(),),
-<<<<<<< HEAD
-        (pl.col("b").n_unique(), pl.col("c").n_unique()),
-    ],
-)
-def test_select_aggs(df, engine, aggs):
-    # Test supported aggs (e.g. "min", "max", "std")
-=======
         (
             pl.col("b").n_unique().cast(pl.Int32),
             (pl.col("c").n_unique() + 1).cast(pl.Int32),
@@ -76,7 +69,6 @@
 )
 def test_select_aggs(df, engine, aggs):
     # Test supported aggs (e.g. "min", "max", "mean", "n_unique")
->>>>>>> 28024184
     query = df.select(*aggs)
     assert_gpu_result_equal(query, engine=engine)
 
