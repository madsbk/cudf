--- conflicted
+++ resolved
@@ -418,11 +418,7 @@
             src/reductions/legacy/scan.cu
             src/replace/legacy/replace.cu
             src/replace/replace.cu
-<<<<<<< HEAD
-            src/reshape/stack.cu
-=======
             src/reshape/legacy/stack.cu
->>>>>>> d5024acc
             src/transpose/transpose.cu
             src/transpose/legacy/transpose.cu
             src/merge/legacy/merge.cu
