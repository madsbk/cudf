#=============================================================================
# Copyright (c) 2018-2019, NVIDIA CORPORATION.
#
# Licensed under the Apache License, Version 2.0 (the "License");
# you may not use this file except in compliance with the License.
# You may obtain a copy of the License at
#
#     http://www.apache.org/licenses/LICENSE-2.0
#
# Unless required by applicable law or agreed to in writing, software
# distributed under the License is distributed on an "AS IS" BASIS,
# WITHOUT WARRANTIES OR CONDITIONS OF ANY KIND, either express or implied.
# See the License for the specific language governing permissions and
# limitations under the License.
#=============================================================================
cmake_minimum_required(VERSION 3.12 FATAL_ERROR)

project(CUDA_DATAFRAME VERSION 0.11.0 LANGUAGES C CXX CUDA)

if(NOT CMAKE_CUDA_COMPILER)
  message(SEND_ERROR "CMake cannot locate a CUDA compiler")
endif(NOT CMAKE_CUDA_COMPILER)

###################################################################################################
# - build type ------------------------------------------------------------------------------------

# Set a default build type if none was specified
set(DEFAULT_BUILD_TYPE "Release")

if(NOT CMAKE_BUILD_TYPE AND NOT CMAKE_CONFIGURATION_TYPES)
  message(STATUS "Setting build type to '${DEFAULT_BUILD_TYPE}' since none specified.")
  set(CMAKE_BUILD_TYPE "${DEFAULT_BUILD_TYPE}" CACHE
      STRING "Choose the type of build." FORCE)
  # Set the possible values of build type for cmake-gui
  set_property(CACHE CMAKE_BUILD_TYPE PROPERTY STRINGS
    "Debug" "Release" "MinSizeRel" "RelWithDebInfo")
endif(NOT CMAKE_BUILD_TYPE AND NOT CMAKE_CONFIGURATION_TYPES)

###################################################################################################
# - compiler options ------------------------------------------------------------------------------

set(CMAKE_CXX_STANDARD 14)
set(CMAKE_C_COMPILER $ENV{CC})
set(CMAKE_CXX_COMPILER $ENV{CXX})
set(CMAKE_CXX_STANDARD_REQUIRED ON)

set(CMAKE_CUDA_STANDARD 14)
set(CMAKE_CUDA_STANDARD_REQUIRED ON)

if(CMAKE_COMPILER_IS_GNUCXX)
    set(CMAKE_CXX_FLAGS "${CMAKE_CXX_FLAGS} -Werror")

    option(CMAKE_CXX11_ABI "Enable the GLIBCXX11 ABI" ON)
    if(CMAKE_CXX11_ABI)
        message(STATUS "CUDF: Enabling the GLIBCXX11 ABI")
    else()
        message(STATUS "CUDF: Disabling the GLIBCXX11 ABI")
        set(CMAKE_C_FLAGS "${CMAKE_C_FLAGS} -D_GLIBCXX_USE_CXX11_ABI=0")
        set(CMAKE_CXX_FLAGS "${CMAKE_CXX_FLAGS} -D_GLIBCXX_USE_CXX11_ABI=0")
        set(CMAKE_CUDA_FLAGS "${CMAKE_CUDA_FLAGS} -Xcompiler -D_GLIBCXX_USE_CXX11_ABI=0")
    endif(CMAKE_CXX11_ABI)
endif(CMAKE_COMPILER_IS_GNUCXX)

if(CMAKE_CUDA_COMPILER_VERSION)
  # Compute the version. from  CMAKE_CUDA_COMPILER_VERSION
  string(REGEX REPLACE "([0-9]+)\\.([0-9]+).*" "\\1" CUDA_VERSION_MAJOR ${CMAKE_CUDA_COMPILER_VERSION})
  string(REGEX REPLACE "([0-9]+)\\.([0-9]+).*" "\\2" CUDA_VERSION_MINOR ${CMAKE_CUDA_COMPILER_VERSION})
  set(CUDA_VERSION "${CUDA_VERSION_MAJOR}.${CUDA_VERSION_MINOR}" CACHE STRING "Version of CUDA as computed from nvcc.")
  mark_as_advanced(CUDA_VERSION)
endif()

message(STATUS "CUDA_VERSION_MAJOR: ${CUDA_VERSION_MAJOR}")
message(STATUS "CUDA_VERSION_MINOR: ${CUDA_VERSION_MINOR}")
message(STATUS "CUDA_VERSION: ${CUDA_VERSION}")

# Always set this convenience variable
set(CUDA_VERSION_STRING "${CUDA_VERSION}")

# Auto-detect available GPU compute architectures
set(GPU_ARCHS "ALL" CACHE STRING
  "List of GPU architectures (semicolon-separated) to be compiled for. Pass 'ALL' if you want to compile for all supported GPU architectures. Empty string means to auto-detect the GPUs on the current system")

if("${GPU_ARCHS}" STREQUAL "")
  include(cmake/EvalGpuArchs.cmake)
  evaluate_gpu_archs(GPU_ARCHS)
endif()

if("${GPU_ARCHS}" STREQUAL "ALL")
  set(GPU_ARCHS "60")
  if((CUDA_VERSION_MAJOR EQUAL 9) OR (CUDA_VERSION_MAJOR GREATER 9))
    set(GPU_ARCHS "${GPU_ARCHS};70")
  endif()
  if((CUDA_VERSION_MAJOR EQUAL 10) OR (CUDA_VERSION_MAJOR GREATER 10))
    set(GPU_ARCHS "${GPU_ARCHS};75")
  endif()
endif()
message("GPU_ARCHS = ${GPU_ARCHS}")

foreach(arch ${GPU_ARCHS})
  set(CMAKE_CUDA_FLAGS "${CMAKE_CUDA_FLAGS} -gencode arch=compute_${arch},code=sm_${arch}")
endforeach()

list(GET GPU_ARCHS -1 ptx)
set(CMAKE_CUDA_FLAGS "${CMAKE_CUDA_FLAGS} -gencode arch=compute_${ptx},code=compute_${ptx}")

set(CMAKE_CUDA_FLAGS "${CMAKE_CUDA_FLAGS} --expt-extended-lambda --expt-relaxed-constexpr")

# set warnings as errors
# TODO: remove `no-maybe-unitialized` used to suppress warnings in rmm::exec_policy
set(CMAKE_CUDA_FLAGS "${CMAKE_CUDA_FLAGS} -Werror cross-execution-space-call -Xcompiler -Wall,-Werror")

# Option to enable line info in CUDA device compilation to allow introspection when profiling / memchecking
option(CMAKE_CUDA_LINEINFO "Enable the -lineinfo option for nvcc (useful for cuda-memcheck / profiler" OFF)
if(CMAKE_CUDA_LINEINFO)
    set(CMAKE_CUDA_FLAGS "${CMAKE_CUDA_FLAGS} -lineinfo")
endif(CMAKE_CUDA_LINEINFO)

# Debug options
if(CMAKE_BUILD_TYPE MATCHES Debug)
    message(STATUS "Building with debugging flags")
    set(CMAKE_CUDA_FLAGS "${CMAKE_CUDA_FLAGS} -G -Xcompiler -rdynamic")
endif(CMAKE_BUILD_TYPE MATCHES Debug)

# To apply RUNPATH to transitive dependencies (this is a temporary solution)
set(CMAKE_SHARED_LINKER_FLAGS "-Wl,--disable-new-dtags")
set(CMAKE_EXE_LINKER_FLAGS "-Wl,--disable-new-dtags")

# Build options
option(BUILD_SHARED_LIBS "Build shared libraries" ON)
option(BUILD_TESTS "Configure CMake to build tests" ON)
option(BUILD_BENCHMARKS "Configure CMake to build (google) benchmarks" OFF)

###################################################################################################
# - cmake modules ---------------------------------------------------------------------------------

set(CMAKE_MODULE_PATH "${CMAKE_CURRENT_SOURCE_DIR}/cmake/Modules/" ${CMAKE_MODULE_PATH})

include(FeatureSummary)
include(CheckIncludeFiles)
include(CheckLibraryExists)

###################################################################################################
# - conda environment -----------------------------------------------------------------------------

if("$ENV{CONDA_BUILD}" STREQUAL "1")
    set(CMAKE_SYSTEM_PREFIX_PATH "$ENV{BUILD_PREFIX};$ENV{PREFIX};${CMAKE_SYSTEM_PREFIX_PATH}")
    set(CONDA_INCLUDE_DIRS "$ENV{BUILD_PREFIX}/include" "$ENV{PREFIX}/include")
    set(CONDA_LINK_DIRS "$ENV{BUILD_PREFIX}/lib" "$ENV{PREFIX}/lib")
    message(STATUS "Conda build detected, CMAKE_SYSTEM_PREFIX_PATH set to: ${CMAKE_SYSTEM_PREFIX_PATH}")
elseif(DEFINED ENV{CONDA_PREFIX})
    set(CMAKE_SYSTEM_PREFIX_PATH "$ENV{CONDA_PREFIX};${CMAKE_SYSTEM_PREFIX_PATH}")
    set(CONDA_INCLUDE_DIRS "$ENV{CONDA_PREFIX}/include")
    set(CONDA_LINK_DIRS "$ENV{CONDA_PREFIX}/lib")
    message(STATUS "Conda environment detected, CMAKE_SYSTEM_PREFIX_PATH set to: ${CMAKE_SYSTEM_PREFIX_PATH}")
endif("$ENV{CONDA_BUILD}" STREQUAL "1")

###################################################################################################
# - find arrow ------------------------------------------------------------------------------------

message(STATUS "BUILDING ARROW")
include(ConfigureArrow)

if(ARROW_FOUND)
    message(STATUS "Apache Arrow found in ${ARROW_INCLUDE_DIR}")
else()
    message(FATAL_ERROR "Apache Arrow not found, please check your settings.")
endif(ARROW_FOUND)

###################################################################################################
# - find zlib -------------------------------------------------------------------------------------

find_package(ZLIB REQUIRED)

message(STATUS "ZLIB: ZLIB_LIBRARIES set to ${ZLIB_LIBRARIES}")
message(STATUS "ZLIB: ZLIB_INCLUDE_DIRS set to ${ZLIB_INCLUDE_DIRS}")

if(ZLIB_FOUND)
    message(STATUS "ZLib found in ${ZLIB_INCLUDE_DIRS}")
else()
    message(FATAL_ERROR "ZLib not found, please check your settings.")
endif(ZLIB_FOUND)

###################################################################################################
# - find boost ------------------------------------------------------------------------------------

# Don't look for a CMake configuration file
set(Boost_NO_BOOST_CMAKE ON)

find_package(
    Boost REQUIRED MODULE
    COMPONENTS filesystem
)

message(STATUS "BOOST: Boost_LIBRARIES set to ${Boost_LIBRARIES}")
message(STATUS "BOOST: Boost_INCLUDE_DIRS set to ${Boost_INCLUDE_DIRS}")

if(Boost_FOUND)
    message(STATUS "Boost found in ${Boost_INCLUDE_DIRS}")
else()
    message(FATAL_ERROR "Boost not found, please check your settings.")
endif(Boost_FOUND)

###################################################################################################
# - RMM -------------------------------------------------------------------------------------------

find_path(RMM_INCLUDE "rmm"
          HINTS "$ENV{RMM_ROOT}/include")

find_library(RMM_LIBRARY "rmm"
             HINTS "$ENV{RMM_ROOT}/lib" "$ENV{RMM_ROOT}/build")

message(STATUS "RMM: RMM_LIBRARY set to ${RMM_LIBRARY}")
message(STATUS "RMM: RMM_INCLUDE set to ${RMM_INCLUDE}")

add_library(rmm SHARED IMPORTED ${RMM_LIBRARY})
if(RMM_INCLUDE AND RMM_LIBRARY)
    set_target_properties(rmm PROPERTIES IMPORTED_LOCATION ${RMM_LIBRARY})
endif(RMM_INCLUDE AND RMM_LIBRARY)

###################################################################################################
# - DLPACK -------------------------------------------------------------------------------------------

find_path(
    DLPACK_INCLUDE "dlpack"
    HINTS "$ENV{DLPACK_ROOT}/include"
)

message(STATUS "DLPACK: DLPACK_INCLUDE set to ${DLPACK_INCLUDE}")

###################################################################################################
# - jitify ----------------------------------------------------------------------------------------

option(JITIFY_USE_CACHE "Use a file cache for JIT compiled kernels" ON)
if(JITIFY_USE_CACHE)
    message(STATUS "Using file cache for JIT compiled kernels")
    add_definitions("-DJITIFY_USE_CACHE -DCUDF_VERSION=${CMAKE_PROJECT_VERSION}")
endif(JITIFY_USE_CACHE)

###################################################################################################
# - add gtest -------------------------------------------------------------------------------------

if(BUILD_TESTS)
    include(CTest)
    include(ConfigureGoogleTest)

    if(GTEST_FOUND)
        message(STATUS "Google C++ Testing Framework (Google Test) found in ${GTEST_ROOT}")
        include_directories(${GTEST_INCLUDE_DIR})
        add_subdirectory(${CMAKE_SOURCE_DIR}/tests)
        add_subdirectory(${CMAKE_SOURCE_DIR}/custrings/tests)
    else()
        message(AUTHOR_WARNING "Google C++ Testing Framework (Google Test) not found: automated tests are disabled.")
    endif(GTEST_FOUND)
endif(BUILD_TESTS)

message(STATUS "CUDF_TEST_LIST set to: ${CUDF_TEST_LIST}")
message(STATUS "NVSTRINGS_TEST_LIST set to: ${NVSTRINGS_TEST_LIST}")

###################################################################################################
# - add google benchmark --------------------------------------------------------------------------

if(BUILD_BENCHMARKS)

  include(ConfigureGoogleBenchmark)

  if(GBENCH_FOUND)
    message(STATUS "Google C++ Benchmarking Framework (Google Benchmark) found in ${GBENCH_ROOT}")
    include_directories(${GBENCH_INCLUDE_DIR})
    add_subdirectory(${CMAKE_SOURCE_DIR}/benchmarks)
  else()
    message(AUTHOR_WARNING "Google C++ Benchmarking Framework (Google Benchmark) not found: automated tests are disabled.")
  endif(GBENCH_FOUND)

endif(BUILD_BENCHMARKS)

###################################################################################################
# - include paths ---------------------------------------------------------------------------------

if(CMAKE_CUDA_TOOLKIT_INCLUDE_DIRECTORIES)
	include_directories("${CMAKE_CUDA_TOOLKIT_INCLUDE_DIRECTORIES}")
endif(CMAKE_CUDA_TOOLKIT_INCLUDE_DIRECTORIES)

include_directories("${CMAKE_BINARY_DIR}/include"
                    "${CMAKE_SOURCE_DIR}/include"
                    "${CMAKE_SOURCE_DIR}/src"
                    "${CMAKE_SOURCE_DIR}/thirdparty/cub"
                    "${CMAKE_SOURCE_DIR}/thirdparty/jitify"
                    "${CMAKE_SOURCE_DIR}/thirdparty/libcudacxx/include"
                    "${ARROW_INCLUDE_DIR}"
                    "${FLATBUFFERS_INCLUDE_DIR}"
                    "${ZLIB_INCLUDE_DIRS}"
                    "${Boost_INCLUDE_DIRS}"
                    "${RMM_INCLUDE}"
                    "${DLPACK_INCLUDE}")

if(CONDA_INCLUDE_DIRS)
    include_directories("${CONDA_INCLUDE_DIRS}")
endif(CONDA_INCLUDE_DIRS)

###################################################################################################
# - library paths ---------------------------------------------------------------------------------

link_directories("${CMAKE_CUDA_IMPLICIT_LINK_DIRECTORIES}" # CMAKE_CUDA_IMPLICIT_LINK_DIRECTORIES is an undocumented/unsupported variable containing the link directories for nvcc
                 "${CMAKE_BINARY_DIR}/lib"
                 "${CMAKE_BINARY_DIR}"
                 "${FLATBUFFERS_LIBRARY_DIR}"
                 "${GTEST_LIBRARY_DIR}"
                 "${RMM_LIBRARY}")

if(CONDA_LINK_DIRS)
    link_directories("${CONDA_LINK_DIRS}")
endif(CONDA_LINK_DIRS)

###################################################################################################
# - library targets -------------------------------------------------------------------------------

add_library(libNVStrings
            custrings/strings/NVStrings.cu
            custrings/strings/NVStringsImpl.cu
            custrings/strings/array.cu
            custrings/strings/attrs.cu
            custrings/strings/case.cu
            custrings/strings/combine.cu
            custrings/strings/convert.cu
            custrings/strings/count.cu
            custrings/strings/datetime.cu
            custrings/strings/extract.cu
            custrings/strings/extract_record.cu
            custrings/strings/find.cu
            custrings/strings/findall.cu
            custrings/strings/findall_record.cu
            custrings/strings/modify.cu
            custrings/strings/pad.cu
            custrings/strings/replace.cu
            custrings/strings/replace_backref.cu
            custrings/strings/replace_multi.cu
            custrings/strings/split.cu
            custrings/strings/strip.cu
            custrings/strings/substr.cu
            custrings/strings/urlencode.cu
            custrings/util.cu
            custrings/regex/regexec.cpp
            custrings/regex/regcomp.cpp)

add_library(libNVCategory
            custrings/category/NVCategory.cu
            custrings/category/numeric_category.cu
            custrings/category/numeric_category_int.cu
            custrings/category/numeric_category_long.cu
            custrings/category/numeric_category_float.cu
            custrings/category/numeric_category_double.cu)

add_library(libNVText
            custrings/text/NVText.cu
            custrings/text/edit_distance.cu
            custrings/text/ngram.cu
            custrings/text/stemmer.cu
            custrings/text/tokens.cu
            custrings/util.cu)

add_library(cudf
            src/comms/ipc/ipc.cpp
            src/column/legacy/column.cpp
            src/column/legacy/context.cpp
            src/table/legacy/table.cpp
            src/strings/nvcategory_util.cpp
            src/join/legacy/joining.cu
            src/orderby/legacy/orderby.cu
            src/predicates/legacy/is_sorted.cu
            src/sort/legacy/digitize.cu
            src/groupby/hash/legacy/groupby.cu
            src/groupby/sort/legacy/sort_helper.cu
            src/groupby/sort/legacy/groupby.cu
            src/groupby/legacy/groupby_without_aggregation.cu
            src/groupby/common/legacy/aggregation_requests.cpp
            src/rolling/rolling.cu
            src/rolling/jit/code/kernel.cpp
            src/rolling/jit/code/operation.cpp
            src/rolling/jit/util/type.cpp
            src/binaryop/legacy/binaryop.cpp
            src/binaryop/legacy/compiled/binary_ops.cu
            src/binaryop/legacy/jit/code/kernel.cpp
            src/binaryop/legacy/jit/code/operation.cpp
            src/binaryop/legacy/jit/code/traits.cpp
            src/binaryop/legacy/jit/util/operator.cpp
            src/binaryop/legacy/jit/util/type.cpp
            src/jit/legacy/type.cpp
            src/jit/parser.cpp
            src/jit/cache.cpp
            src/jit/launcher.cpp
            src/transform/legacy/transform.cpp
            src/transform/jit/code/kernel.cpp
            src/transform/legacy/nans_to_nulls.cu
            src/bitmask/legacy/bitmask_ops.cu
            src/stream_compaction/legacy/apply_boolean_mask.cu
            src/stream_compaction/legacy/drop_nulls.cu
            src/stream_compaction/legacy/drop_duplicates.cu
            src/datetime/legacy/datetime_ops.cu
            src/datetime/datetime_util.cpp
            src/hash/legacy/hashing.cu
            src/quantiles/quantiles.cu
            src/quantiles/group_quantiles.cu
            src/reductions/legacy/reductions.cu
            src/reductions/legacy/min.cu
            src/reductions/legacy/max.cu
            src/reductions/legacy/any.cu
            src/reductions/legacy/all.cu
            src/reductions/legacy/sum.cu
            src/reductions/legacy/product.cu
            src/reductions/legacy/sum_of_squares.cu
            src/reductions/legacy/mean.cu
            src/reductions/legacy/var.cu
            src/reductions/legacy/std.cu
            src/reductions/legacy/scan.cu
            src/replace/legacy/replace.cu
            src/reshape/stack.cu
            src/transpose/legacy/transpose.cu
<<<<<<< HEAD
            src/merge/merge.cu
            src/unary/null_ops.cu
=======
            src/merge/legacy/merge.cu
>>>>>>> 0c395cc7
            src/unary/legacy/math_ops.cu
            src/unary/legacy/cast_ops.cu
            src/unary/legacy/null_ops.cu
            src/io/legacy/cuio_common.cpp
            src/io/legacy/io_functions.cpp
            src/io/convert/csr/legacy/cudf_to_csr.cu
            src/io/convert/dlpack/legacy/cudf_dlpack.cpp
            src/io/avro/legacy/avro_reader_impl.cu
            src/io/avro/avro_gpu.cu
            src/io/avro/avro.cpp
            src/io/csv/legacy/csv_reader_impl.cu
            src/io/csv/legacy/csv_writer.cu
            src/io/csv/legacy/csv_gpu.cu
            src/io/json/legacy/json_reader_impl.cu
            src/io/orc/legacy/orc_reader_impl.cu
            src/io/orc/legacy/orc_writer_impl.cu
            src/io/orc/orc.cpp
            src/io/orc/timezone.cpp
            src/io/orc/stripe_data.cu
            src/io/orc/stripe_init.cu
            src/io/orc/stripe_enc.cu
            src/io/orc/dict_enc.cu
            src/io/parquet/page_data.cu
            src/io/parquet/page_hdr.cu
            src/io/parquet/legacy/parquet_reader_impl.cu
            src/io/parquet/parquet.cpp
            src/io/comp/cpu_unbz2.cpp
            src/io/comp/uncomp.cpp
            src/io/comp/brotli_dict.cpp
            src/io/comp/debrotli.cu
            src/io/comp/snap.cu
            src/io/comp/unsnap.cu
            src/io/comp/gpuinflate.cu
            src/io/utilities/datasource.cpp
            src/io/utilities/legacy/parsing_utils.cu
            src/utilities/legacy/cuda_utils.cu
            src/utilities/column_utils.cpp
            src/utilities/legacy/error_utils.cpp
            src/utilities/nvtx/nvtx_utils.cpp
            src/utilities/nvtx/legacy/nvtx_utils.cpp
            src/copying/copy.cpp
            src/copying/slice.cpp
            src/copying/split.cpp
            src/copying/legacy/copy.cpp
            src/copying/legacy/gather.cu
            src/copying/legacy/scatter.cu
            src/copying/legacy/slice.cu
            src/copying/legacy/split.cu
            src/bitmask/legacy/legacy_bitmask.cpp
            src/copying/legacy/copy_range.cu
            src/filling/legacy/fill.cu
            src/filling/legacy/repeat.cu
            src/filling/legacy/tile.cu
            src/search/legacy/search.cu
            src/column/column.cu
            src/column/column_view.cpp
            src/column/column_device_view.cu
            src/column/column_factories.cpp
            src/table/table_view.cpp
            src/table/table_device_view.cu
            src/table/table.cpp
            src/bitmask/null_mask.cu
            src/sort/sort.cu
            src/strings/strings_column_factories.cu
            src/strings/strings_column_view.cu
            src/strings/utilities.cu
            src/strings/copying/copying.cu
            src/strings/sorting/sorting.cu
            src/column/legacy/interop.cpp)

# Rename installation to proper names for later finding
set_target_properties(libNVStrings PROPERTIES OUTPUT_NAME "NVStrings")
set_target_properties(libNVCategory PROPERTIES OUTPUT_NAME "NVCategory")
set_target_properties(libNVText PROPERTIES OUTPUT_NAME "NVText")

# Override RPATH for cudf
set_target_properties(cudf PROPERTIES BUILD_RPATH "\$ORIGIN")

# Override RPATH for nvstrings
set_target_properties(libNVStrings PROPERTIES BUILD_RPATH "\$ORIGIN")
set_target_properties(libNVCategory PROPERTIES BUILD_RPATH "\$ORIGIN")
set_target_properties(libNVText PROPERTIES BUILD_RPATH "\$ORIGIN")

###################################################################################################
# - jitify ----------------------------------------------------------------------------------------

# Creates executable stringify and uses it to convert types.h to c-str for use in JIT code
add_executable(stringify "${CMAKE_SOURCE_DIR}/thirdparty/jitify/stringify.cpp")
execute_process(WORKING_DIRECTORY ${CMAKE_BINARY_DIR}
    COMMAND ${CMAKE_COMMAND} -E make_directory ${CMAKE_BINARY_DIR}/include)

add_custom_command(OUTPUT ${CMAKE_BINARY_DIR}/include/types.h.jit
                   WORKING_DIRECTORY ${CMAKE_CURRENT_SOURCE_DIR}/include
                   COMMAND ${CMAKE_BINARY_DIR}/stringify cudf/types.h > ${CMAKE_BINARY_DIR}/include/types.h.jit
                   COMMENT "Run stringify on header types.h to convert it to c-str for use in JIT compiled code"
                   DEPENDS stringify
                   MAIN_DEPENDENCY ${CMAKE_CURRENT_SOURCE_DIR}/include/cudf/types.h)

add_custom_command(OUTPUT ${CMAKE_BINARY_DIR}/include/types.hpp.jit
                   WORKING_DIRECTORY ${CMAKE_CURRENT_SOURCE_DIR}/include
                   COMMAND ${CMAKE_BINARY_DIR}/stringify cudf/types.hpp > ${CMAKE_BINARY_DIR}/include/types.hpp.jit
                   COMMENT "Run stringify on header types.hpp to convert it to c-str for use in JIT compiled code"
                   DEPENDS stringify
                   MAIN_DEPENDENCY ${CMAKE_CURRENT_SOURCE_DIR}/include/cudf/types.hpp)

add_custom_target(stringify_run DEPENDS
                  ${CMAKE_BINARY_DIR}/include/types.h.jit
                  ${CMAKE_BINARY_DIR}/include/types.hpp.jit)

add_dependencies(cudf stringify_run)

###################################################################################################
# - build options ---------------------------------------------------------------------------------

option(USE_NVTX "Build with NVTX support" ON)
if(USE_NVTX)
    message(STATUS "Using Nvidia Tools Extension")
    find_library(NVTX_LIBRARY nvToolsExt PATH ${CMAKE_CUDA_IMPLICIT_LINK_DIRECTORIES})
    target_link_libraries(cudf ${NVTX_LIBRARY})
    set(CMAKE_CXX_FLAGS "${CMAKE_CXX_FLAGS} -DUSE_NVTX")
endif(USE_NVTX)

option(HT_LEGACY_ALLOCATOR "Use the legacy allocator for hash tables" ON)
if(HT_LEGACY_ALLOCATOR)
    message(STATUS "Using legacy allocator for hash tables")
    set(CMAKE_CUDA_FLAGS "${CMAKE_CUDA_FLAGS} --define-macro HT_LEGACY_ALLOCATOR")
endif(HT_LEGACY_ALLOCATOR)

###################################################################################################
# - link libraries --------------------------------------------------------------------------------

# Get all the symbols from the Arrow CUDA Library for Cython
set(ARROW_CUDA_LIB_LINK -Wl,--whole-archive ${ARROW_CUDA_LIB} -Wl,--no-whole-archive)

# link targets for NVStrings
target_link_libraries(libNVStrings rmm cudart cuda)
target_link_libraries(libNVCategory libNVStrings rmm cudart cuda)
target_link_libraries(libNVText libNVStrings rmm cudart cuda)

# link targets for cuDF
target_link_libraries(cudf NVCategory NVStrings rmm ${ARROW_CUDA_LIB_LINK} ${ARROW_LIB} nvrtc cudart cuda ${ZLIB_LIBRARIES} ${Boost_LIBRARIES})

###################################################################################################
# - install targets -------------------------------------------------------------------------------

# install targets for NVStrings
install(TARGETS libNVStrings
        DESTINATION lib
        COMPONENT nvstrings)

install(TARGETS libNVCategory
        DESTINATION lib
        COMPONENT nvstrings)

install(TARGETS libNVText
        DESTINATION lib
        COMPONENT nvstrings)

install(DIRECTORY ${CMAKE_CURRENT_SOURCE_DIR}/include/nvstrings
        DESTINATION include
        COMPONENT nvstrings)

add_custom_target(nvstrings
                  DEPENDS libNVStrings libNVCategory libNVText)

# install targets for cuDF
install(TARGETS cudf
        DESTINATION lib
        COMPONENT cudf)
install(DIRECTORY ${CMAKE_CURRENT_SOURCE_DIR}/include/cudf
        DESTINATION include
        COMPONENT cudf)

add_custom_target(install_cudf
                  COMMAND "${CMAKE_COMMAND}" -DCOMPONENT=cudf -P "${CMAKE_BINARY_DIR}/cmake_install.cmake"
                  DEPENDS cudf)

if(BUILD_TESTS)
    add_dependencies(install_cudf cudftestutil)
endif(BUILD_TESTS)

add_custom_target(install_nvstrings
                  COMMAND "${CMAKE_COMMAND}" -DCOMPONENT=nvstrings -P "${CMAKE_BINARY_DIR}/cmake_install.cmake"
                  DEPENDS nvstrings)

add_custom_target(build_tests_cudf
                  DEPENDS ${CUDF_TEST_LIST})

add_custom_target(build_tests_nvstrings
                  DEPENDS ${NVSTRINGS_TEST_LIST})

add_custom_target(test_cudf
                  COMMAND ctest -E "NVSTRINGS"
                  DEPENDS build_tests_cudf)

add_custom_target(test_nvstrings
                  COMMAND ctest -R "NVSTRINGS"
                  DEPENDS build_tests_nvstrings)

###################################################################################################
# - make documentation ----------------------------------------------------------------------------

# doc targets for nvstrings
add_custom_command(OUTPUT NVSTRINGS_DOXYGEN
                   WORKING_DIRECTORY ${CMAKE_CURRENT_SOURCE_DIR}/custrings/doxygen
                   COMMAND doxygen Doxyfile
                   VERBATIM
)
add_custom_target(docs_nvstrings DEPENDS NVSTRINGS_DOXYGEN)

# doc targets for cuDF
add_custom_command(OUTPUT CUDF_DOXYGEN
                   WORKING_DIRECTORY ${CMAKE_CURRENT_SOURCE_DIR}/doxygen
                   COMMAND doxygen Doxyfile
                   VERBATIM)

add_custom_target(docs_cudf DEPENDS CUDF_DOXYGEN)<|MERGE_RESOLUTION|>--- conflicted
+++ resolved
@@ -415,12 +415,7 @@
             src/replace/legacy/replace.cu
             src/reshape/stack.cu
             src/transpose/legacy/transpose.cu
-<<<<<<< HEAD
-            src/merge/merge.cu
-            src/unary/null_ops.cu
-=======
             src/merge/legacy/merge.cu
->>>>>>> 0c395cc7
             src/unary/legacy/math_ops.cu
             src/unary/legacy/cast_ops.cu
             src/unary/legacy/null_ops.cu
