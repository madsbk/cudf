--- conflicted
+++ resolved
@@ -1,9 +1,5 @@
 /*
-<<<<<<< HEAD
- * Copyright (c) 2019, NVIDIA CORPORATION.
-=======
  * Copyright (c) 2019-2020, NVIDIA CORPORATION.
->>>>>>> 38a3b127
  *
  * Licensed under the Apache License, Version 2.0 (the "License");
  * you may not use this file except in compliance with the License.
@@ -17,13 +13,8 @@
  * See the License for the specific language governing permissions and
  * limitations under the License.
  */
-<<<<<<< HEAD
 #pragma once
 
-#include <cudf/cudf.h>
-=======
-
->>>>>>> 38a3b127
 #include <cudf/types.hpp>
 #include <cudf/detail/copy.hpp>
 #include <cudf/utilities/bit.hpp>
