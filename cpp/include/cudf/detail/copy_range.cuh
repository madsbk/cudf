/*
 * Copyright (c) 2019, NVIDIA CORPORATION.
 *
 * Licensed under the Apache License, Version 2.0 (the "License");
 * you may not use this file except in compliance with the License.
 * You may obtain a copy of the License at
 *
 *     http://www.apache.org/licenses/LICENSE-2.0
 *
 * Unless required by applicable law or agreed to in writing, software
 * distributed under the License is distributed on an "AS IS" BASIS,
 * WITHOUT WARRANTIES OR CONDITIONS OF ANY KIND, either express or implied.
 * See the License for the specific language governing permissions and
 * limitations under the License.
 */

#include <cudf/column/column_device_view.cuh>
#include <cudf/column/column_view.hpp>
#include <cudf/copying.hpp>
#include <cudf/detail/utilities/cuda.cuh>
#include <cudf/types.hpp>
#include <cudf/utilities/bit.hpp>
#include <cudf/utilities/error.hpp>
#include <cudf/utilities/type_dispatcher.hpp>
#include <rmm/device_scalar.hpp>

#include <cub/cub.cuh>

#include <cuda_runtime.h>

#include <memory>

namespace {
template <cudf::size_type block_size,
          typename SourceValueIterator,
          typename SourceValidityIterator,
          typename T,
          bool has_validity>
__global__ void copy_range_kernel(SourceValueIterator source_value_begin,
                                  SourceValidityIterator source_validity_begin,
                                  cudf::mutable_column_device_view target,
                                  cudf::size_type target_begin,
                                  cudf::size_type target_end,
                                  cudf::size_type* __restrict__ const null_count)
{
  using cudf::detail::warp_size;

  static_assert(block_size <= 1024, "copy_range_kernel assumes block_size is not larger than 1024");
  static_assert(warp_size == cudf::detail::size_in_bits<cudf::bitmask_type>(),
                "copy_range_kernel assumes bitmask element size in bits == warp size");

  constexpr cudf::size_type leader_lane{0};
  const int lane_id = threadIdx.x % warp_size;

  const cudf::size_type tid = threadIdx.x + blockIdx.x * blockDim.x;
  const int warp_id         = tid / warp_size;

  const cudf::size_type offset         = target.offset();
  const cudf::size_type begin_mask_idx = cudf::word_index(offset + target_begin);
  const cudf::size_type end_mask_idx   = cudf::word_index(offset + target_end);

  cudf::size_type mask_idx             = begin_mask_idx + warp_id;
  const cudf::size_type masks_per_grid = gridDim.x * blockDim.x / warp_size;

  cudf::size_type target_offset = begin_mask_idx * warp_size - (offset + target_begin);
  cudf::size_type source_idx    = tid + target_offset;

  cudf::size_type warp_null_change{0};

  while (mask_idx <= end_mask_idx) {
    cudf::size_type index = mask_idx * warp_size + lane_id - offset;
    bool in_range         = (index >= target_begin && index < target_end);

    // write data
    if (in_range) target.element<T>(index) = *(source_value_begin + source_idx);

    if (has_validity) {  // update bitmask
      int active_mask = __ballot_sync(0xFFFFFFFF, in_range);

      bool valid    = in_range && *(source_validity_begin + source_idx);
      int warp_mask = __ballot_sync(active_mask, valid);

      cudf::bitmask_type old_mask = target.get_mask_word(mask_idx);

      if (lane_id == leader_lane) {
        cudf::bitmask_type new_mask = (old_mask & ~active_mask) | (warp_mask & active_mask);
        target.set_mask_word(mask_idx, new_mask);
        // null_diff =
        //   (warp_size - __popc(new_mask)) - (warp_size - __popc(old_mask))
        warp_null_change += __popc(active_mask & old_mask) - __popc(active_mask & new_mask);
      }
    }

    source_idx += blockDim.x * gridDim.x;
    mask_idx += masks_per_grid;
  }

  if (has_validity) {
    auto block_null_change =
      cudf::detail::single_lane_block_sum_reduce<block_size, leader_lane>(warp_null_change);
    if (threadIdx.x == 0) {  // if the first thread in a block
      atomicAdd(null_count, block_null_change);
    }
  }
}

}  // namespace

namespace cudf {
namespace detail {
/**
 * @brief Internal API to copy a range of values from source iterators to a
 * target column.
 *
 * The elements indicated by the indices [@p target_begin, @p target_end) were
 * replaced with the elements retrieved from source iterators;
 * *(@p source_value_begin + idx) if *(@p source_validity_begin + idx) is true,
 * invalidate otherwise (where idx = [0, @p target_end - @p target_begin)).
 * @p target is modified in place.
 *
 * @tparam SourceValueIterator Iterator for retrieving source values
 * @tparam SourceValidityIterator Iterator for retrieving source validities
 * @param source_value_begin Start of source value iterator
 * @param source_validity_begin Start of source validity iterator
 * @param target the column to copy into
 * @param target_begin The starting index of the target range (inclusive)
 * @param target_end The index of the last element in the target range
 * (exclusive)
 * @param stream CUDA stream used for device memory operations and kernel launches.
 */
template <typename SourceValueIterator, typename SourceValidityIterator>
void copy_range(SourceValueIterator source_value_begin,
                SourceValidityIterator source_validity_begin,
                mutable_column_view& target,
                size_type target_begin,
                size_type target_end,
                cudaStream_t stream = 0)
{
  CUDF_EXPECTS((target_begin <= target_end) && (target_begin >= 0) &&
                 (target_begin < target.size()) && (target_end <= target.size()),
               "Range is out of bounds.");
  using T = typename std::iterator_traits<SourceValueIterator>::value_type;

  // this code assumes that source and target have the same type.
  CUDF_EXPECTS(type_to_id<T>() == target.type().id(), "the data type mismatch");

  auto warp_aligned_begin_lower_bound = cudf::util::round_down_safe(target_begin, warp_size);
  auto warp_aligned_end_upper_bound   = cudf::util::round_up_safe(target_end, warp_size);
  auto num_items = warp_aligned_end_upper_bound - warp_aligned_begin_lower_bound;

  constexpr size_type block_size{256};

  auto grid = cudf::detail::grid_1d{num_items, block_size, 1};

  if (target.nullable()) {
    // TODO: if null_count is UNKNOWN_NULL_COUNT, no need to update null
    // count (if null_count is UNKNOWN_NULL_COUNT, invoking null_count()
    // will scan the entire bitmask array, and this can be surprising
    // in performance if the copy range is small and the column size is
    // large).
    rmm::device_scalar<size_type> null_count(target.null_count(), stream);

    auto kernel =
      copy_range_kernel<block_size, SourceValueIterator, SourceValidityIterator, T, true>;
    kernel<<<grid.num_blocks, block_size, 0, stream>>>(
      source_value_begin,
      source_validity_begin,
      *mutable_column_device_view::create(target, stream),
      target_begin,
      target_end,
      null_count.data());

    target.set_null_count(null_count.value());
  } else {
    auto kernel =
      copy_range_kernel<block_size, SourceValueIterator, SourceValidityIterator, T, false>;
    kernel<<<grid.num_blocks, block_size, 0, stream>>>(
      source_value_begin,
      source_validity_begin,
      *mutable_column_device_view::create(target, stream),
      target_begin,
      target_end,
      nullptr);
  }

  CHECK_CUDA(stream);
}

/**
<<<<<<< HEAD
 * @copydoc cudf::experimental::copy_range_in_place
 * @param stream CUDA stream used for device memory operations and kernel launches.
=======
 * @copydoc cudf::copy_range_in_place
 * @param stream Optional CUDA stream to run this function
>>>>>>> 65ba848b
 */
void copy_range_in_place(column_view const& source,
                         mutable_column_view& target,
                         size_type source_begin,
                         size_type source_end,
                         size_type target_begin,
                         cudaStream_t stream = 0);

/**
<<<<<<< HEAD
 * @copydoc cudf::experimental::copy_range
 * @param stream CUDA stream used for device memory operations and kernel launches.
=======
 * @copydoc cudf::copy_range
 * @param stream CUDA stream to run this function
>>>>>>> 65ba848b
 * @return std::unique_ptr<column> The result target column
 */
std::unique_ptr<column> copy_range(
  column_view const& source,
  column_view const& target,
  size_type source_begin,
  size_type source_end,
  size_type target_begin,
  rmm::mr::device_memory_resource* mr = rmm::mr::get_default_resource(),
  cudaStream_t stream                 = 0);

}  // namespace detail
}  // namespace cudf<|MERGE_RESOLUTION|>--- conflicted
+++ resolved
@@ -187,13 +187,8 @@
 }
 
 /**
-<<<<<<< HEAD
- * @copydoc cudf::experimental::copy_range_in_place
+ * @copydoc cudf::copy_range_in_place
  * @param stream CUDA stream used for device memory operations and kernel launches.
-=======
- * @copydoc cudf::copy_range_in_place
- * @param stream Optional CUDA stream to run this function
->>>>>>> 65ba848b
  */
 void copy_range_in_place(column_view const& source,
                          mutable_column_view& target,
@@ -203,13 +198,8 @@
                          cudaStream_t stream = 0);
 
 /**
-<<<<<<< HEAD
- * @copydoc cudf::experimental::copy_range
+ * @copydoc cudf::copy_range
  * @param stream CUDA stream used for device memory operations and kernel launches.
-=======
- * @copydoc cudf::copy_range
- * @param stream CUDA stream to run this function
->>>>>>> 65ba848b
  * @return std::unique_ptr<column> The result target column
  */
 std::unique_ptr<column> copy_range(
