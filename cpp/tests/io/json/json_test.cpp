--- conflicted
+++ resolved
@@ -54,12 +54,8 @@
       "\"index\":[\"row 1\",\"row 2\"] , "
       "\"data\":[[\"a\",1,1.0],[\"b\",2,2.0]]}");
 
-<<<<<<< HEAD
-  const cudf::size_type count = countAllFromSet(json_file.c_str(), json_file.size() * sizeof(char), {'[', ']'});
-=======
-  const gdf_size_type count = countAllFromSet(
+  const cudf::size_type count = countAllFromSet(
       json_file.c_str(), json_file.size() * sizeof(char), {'[', ']'});
->>>>>>> 38e79fd8
   ASSERT_TRUE(count == 10);
 
   rmm::device_buffer d_pos(count * sizeof(uint64_t));
@@ -94,13 +90,7 @@
   expected.push_back(2);
   expected.push_back(1);
 
-<<<<<<< HEAD
-  const cudf::size_type count = countAllFromSet(json_mock.c_str(), json_mock.size() * sizeof(char), {'[', ']', '{', '}'});
-  device_buffer<pos_key_pair> d_pos(count);
-  findAllFromSet(json_mock.c_str(), json_mock.size() * sizeof(char), {'[', ']', '{', '}'}, 0, d_pos.data());
-  const auto d_lvls = getBracketLevels(d_pos.data(), count, string("[{"), string("]}"));
-=======
-  const gdf_size_type count = countAllFromSet(
+  const cudf::size_type count = countAllFromSet(
       json_mock.c_str(), json_mock.size() * sizeof(char), {'[', ']', '{', '}'});
   rmm::device_buffer d_pos(count * sizeof(pos_key_pair));
   findAllFromSet(json_mock.c_str(), json_mock.size() * sizeof(char),
@@ -110,7 +100,6 @@
   thrust::host_vector<int16_t> h_lvls =
       getBracketLevels(static_cast<pos_key_pair *>(d_pos.data()), count,
                        std::string("[{"), std::string("]}"));
->>>>>>> 38e79fd8
 
   EXPECT_THAT(h_lvls, ::testing::ElementsAreArray(expected));
 }
