/*
 * Copyright (c) 2019, NVIDIA CORPORATION.
 *
 * Licensed under the Apache License, Version 2.0 (the "License");
 * you may not use this file except in compliance with the License.
 * You may obtain a copy of the License at
 *
 *     http://www.apache.org/licenses/LICENSE-2.0
 *
 * Unless required by applicable law or agreed to in writing, software
 * distributed under the License is distributed on an "AS IS" BASIS,
 * WITHOUT WARRANTIES OR CONDITIONS OF ANY KIND, either express or implied.
 * See the License for the specific language governing permissions and
 * limitations under the License.
 */

#include <cudf/column/column.hpp>
#include <cudf/column/column_factories.hpp>
#include <cudf/scalar/scalar.hpp>
#include <cudf/types.hpp>
#include <cudf/utilities/type_dispatcher.hpp>
#include <tests/utilities/base_fixture.hpp>
#include <tests/utilities/type_lists.hpp>

class ColumnFactoryTest : public cudf::test::BaseFixture {
  cudf::size_type _size{1000};
  cudaStream_t _stream{0};

 public:
  cudf::size_type size() { return _size; }
  cudaStream_t stream() { return _stream; }
};

template <typename T>
class NumericFactoryTest : public ColumnFactoryTest {
};

TYPED_TEST_CASE(NumericFactoryTest, cudf::test::NumericTypes);

TYPED_TEST(NumericFactoryTest, EmptyNoMask)
{
<<<<<<< HEAD
  auto column =
    cudf::make_numeric_column(cudf::data_type{cudf::type_to_id<TypeParam>()},
                              0,
                              cudf::mask_state::UNALLOCATED,
                              this->stream(),
                              this->mr());
=======
  auto column = cudf::make_numeric_column(cudf::data_type{cudf::type_to_id<TypeParam>()},
                                          0,
                                          cudf::mask_state::UNALLOCATED,
                                          this->stream(),
                                          this->mr());
>>>>>>> 62dbd028
  EXPECT_EQ(column->type(), cudf::data_type{cudf::type_to_id<TypeParam>()});
  EXPECT_EQ(column->size(), 0);
  EXPECT_EQ(0, column->null_count());
  EXPECT_FALSE(column->nullable());
  EXPECT_FALSE(column->has_nulls());
  EXPECT_EQ(0, column->num_children());
}

TYPED_TEST(NumericFactoryTest, EmptyAllValidMask)
{
<<<<<<< HEAD
  auto column =
    cudf::make_numeric_column(cudf::data_type{cudf::type_to_id<TypeParam>()},
                              0,
                              cudf::mask_state::ALL_VALID,
                              this->stream(),
                              this->mr());
=======
  auto column = cudf::make_numeric_column(cudf::data_type{cudf::type_to_id<TypeParam>()},
                                          0,
                                          cudf::mask_state::ALL_VALID,
                                          this->stream(),
                                          this->mr());
>>>>>>> 62dbd028
  EXPECT_EQ(column->type(), cudf::data_type{cudf::type_to_id<TypeParam>()});
  EXPECT_EQ(column->size(), 0);
  EXPECT_EQ(0, column->null_count());
  EXPECT_FALSE(column->nullable());
  EXPECT_FALSE(column->has_nulls());
  EXPECT_EQ(0, column->num_children());
}

TYPED_TEST(NumericFactoryTest, EmptyAllNullMask)
{
<<<<<<< HEAD
  auto column =
    cudf::make_numeric_column(cudf::data_type{cudf::type_to_id<TypeParam>()},
                              0,
                              cudf::mask_state::ALL_NULL,
                              this->stream(),
                              this->mr());
=======
  auto column = cudf::make_numeric_column(cudf::data_type{cudf::type_to_id<TypeParam>()},
                                          0,
                                          cudf::mask_state::ALL_NULL,
                                          this->stream(),
                                          this->mr());
>>>>>>> 62dbd028
  EXPECT_EQ(column->type(), cudf::data_type{cudf::type_to_id<TypeParam>()});
  EXPECT_EQ(column->size(), 0);
  EXPECT_EQ(0, column->null_count());
  EXPECT_FALSE(column->nullable());
  EXPECT_FALSE(column->has_nulls());
  EXPECT_EQ(0, column->num_children());
}

TYPED_TEST(NumericFactoryTest, NoMask)
{
<<<<<<< HEAD
  auto column =
    cudf::make_numeric_column(cudf::data_type{cudf::type_to_id<TypeParam>()},
                              this->size(),
                              cudf::mask_state::UNALLOCATED,
                              this->stream(),
                              this->mr());
=======
  auto column = cudf::make_numeric_column(cudf::data_type{cudf::type_to_id<TypeParam>()},
                                          this->size(),
                                          cudf::mask_state::UNALLOCATED,
                                          this->stream(),
                                          this->mr());
>>>>>>> 62dbd028
  EXPECT_EQ(column->type(), cudf::data_type{cudf::type_to_id<TypeParam>()});
  EXPECT_EQ(column->size(), this->size());
  EXPECT_EQ(0, column->null_count());
  EXPECT_FALSE(column->nullable());
  EXPECT_FALSE(column->has_nulls());
  EXPECT_EQ(0, column->num_children());
}

TYPED_TEST(NumericFactoryTest, UnitializedMask)
{
<<<<<<< HEAD
  auto column =
    cudf::make_numeric_column(cudf::data_type{cudf::type_to_id<TypeParam>()},
                              this->size(),
                              cudf::mask_state::UNINITIALIZED,
                              this->stream(),
                              this->mr());
=======
  auto column = cudf::make_numeric_column(cudf::data_type{cudf::type_to_id<TypeParam>()},
                                          this->size(),
                                          cudf::mask_state::UNINITIALIZED,
                                          this->stream(),
                                          this->mr());
>>>>>>> 62dbd028
  EXPECT_EQ(column->type(), cudf::data_type{cudf::type_to_id<TypeParam>()});
  EXPECT_EQ(column->size(), this->size());
  EXPECT_TRUE(column->nullable());
  EXPECT_EQ(0, column->num_children());
}

TYPED_TEST(NumericFactoryTest, AllValidMask)
{
<<<<<<< HEAD
  auto column =
    cudf::make_numeric_column(cudf::data_type{cudf::type_to_id<TypeParam>()},
                              this->size(),
                              cudf::mask_state::ALL_VALID,
                              this->stream(),
                              this->mr());
=======
  auto column = cudf::make_numeric_column(cudf::data_type{cudf::type_to_id<TypeParam>()},
                                          this->size(),
                                          cudf::mask_state::ALL_VALID,
                                          this->stream(),
                                          this->mr());
>>>>>>> 62dbd028
  EXPECT_EQ(column->type(), cudf::data_type{cudf::type_to_id<TypeParam>()});
  EXPECT_EQ(column->size(), this->size());
  EXPECT_EQ(0, column->null_count());
  EXPECT_TRUE(column->nullable());
  EXPECT_FALSE(column->has_nulls());
  EXPECT_EQ(0, column->num_children());
}

TYPED_TEST(NumericFactoryTest, AllNullMask)
{
<<<<<<< HEAD
  auto column =
    cudf::make_numeric_column(cudf::data_type{cudf::type_to_id<TypeParam>()},
                              this->size(),
                              cudf::mask_state::ALL_NULL,
                              this->stream(),
                              this->mr());
=======
  auto column = cudf::make_numeric_column(cudf::data_type{cudf::type_to_id<TypeParam>()},
                                          this->size(),
                                          cudf::mask_state::ALL_NULL,
                                          this->stream(),
                                          this->mr());
>>>>>>> 62dbd028
  EXPECT_EQ(column->type(), cudf::data_type{cudf::type_to_id<TypeParam>()});
  EXPECT_EQ(column->size(), this->size());
  EXPECT_EQ(this->size(), column->null_count());
  EXPECT_TRUE(column->nullable());
  EXPECT_TRUE(column->has_nulls());
  EXPECT_EQ(0, column->num_children());
}

TYPED_TEST(NumericFactoryTest, NullMaskAsParm)
{
  rmm::device_buffer null_mask{create_null_mask(this->size(), cudf::mask_state::ALL_NULL)};
<<<<<<< HEAD
  auto column =
    cudf::make_numeric_column(cudf::data_type{cudf::type_to_id<TypeParam>()},
                              this->size(),
                              null_mask,
                              this->size(),
                              this->stream(),
                              this->mr());
=======
  auto column = cudf::make_numeric_column(cudf::data_type{cudf::type_to_id<TypeParam>()},
                                          this->size(),
                                          null_mask,
                                          this->size(),
                                          this->stream(),
                                          this->mr());
>>>>>>> 62dbd028
  EXPECT_EQ(column->type(), cudf::data_type{cudf::type_to_id<TypeParam>()});
  EXPECT_EQ(column->size(), this->size());
  EXPECT_EQ(this->size(), column->null_count());
  EXPECT_TRUE(column->nullable());
  EXPECT_TRUE(column->has_nulls());
  EXPECT_EQ(0, column->num_children());
}

TYPED_TEST(NumericFactoryTest, NullMaskAsEmptyParm)
{
  rmm::device_buffer null_mask{};
<<<<<<< HEAD
  auto column =
    cudf::make_numeric_column(cudf::data_type{cudf::type_to_id<TypeParam>()},
                              this->size(),
                              null_mask,
                              0,
                              this->stream(),
                              this->mr());
=======
  auto column = cudf::make_numeric_column(cudf::data_type{cudf::type_to_id<TypeParam>()},
                                          this->size(),
                                          null_mask,
                                          0,
                                          this->stream(),
                                          this->mr());
>>>>>>> 62dbd028
  EXPECT_EQ(column->type(), cudf::data_type{cudf::type_to_id<TypeParam>()});
  EXPECT_EQ(column->size(), this->size());
  EXPECT_EQ(0, column->null_count());
  EXPECT_FALSE(column->nullable());
  EXPECT_FALSE(column->has_nulls());
  EXPECT_EQ(0, column->num_children());
}

class NonNumericFactoryTest : public ColumnFactoryTest,
                              public testing::WithParamInterface<cudf::type_id> {
};

// All non-numeric types should throw
TEST_P(NonNumericFactoryTest, NonNumericThrow)
{
  auto construct = [this]() {
    auto column = cudf::make_numeric_column(cudf::data_type{GetParam()},
                                            this->size(),
                                            cudf::mask_state::UNALLOCATED,
                                            this->stream(),
                                            this->mr());
  };
  EXPECT_THROW(construct(), cudf::logic_error);
}

INSTANTIATE_TEST_CASE_P(NonNumeric,
                        NonNumericFactoryTest,
                        testing::ValuesIn(cudf::test::non_numeric_type_ids));

template <typename T>
class FixedWidthFactoryTest : public ColumnFactoryTest {
};

TYPED_TEST_CASE(FixedWidthFactoryTest, cudf::test::FixedWidthTypes);

TYPED_TEST(FixedWidthFactoryTest, EmptyNoMask)
{
<<<<<<< HEAD
  auto column =
    cudf::make_fixed_width_column(cudf::data_type{cudf::type_to_id<TypeParam>()},
                                  0,
                                  cudf::mask_state::UNALLOCATED,
                                  this->stream(),
                                  this->mr());
=======
  auto column = cudf::make_fixed_width_column(cudf::data_type{cudf::type_to_id<TypeParam>()},
                                              0,
                                              cudf::mask_state::UNALLOCATED,
                                              this->stream(),
                                              this->mr());
>>>>>>> 62dbd028
  EXPECT_EQ(column->type(), cudf::data_type{cudf::type_to_id<TypeParam>()});
}

template <typename T>
class EmptyFactoryTest : public ColumnFactoryTest {
};

TYPED_TEST_CASE(EmptyFactoryTest, cudf::test::AllTypes);

TYPED_TEST(EmptyFactoryTest, Empty)
{
  auto type   = cudf::data_type{cudf::type_to_id<TypeParam>()};
  auto column = cudf::make_empty_column(type);
  EXPECT_EQ(type, column->type());
  EXPECT_EQ(column->size(), 0);
  EXPECT_EQ(0, column->null_count());
  EXPECT_FALSE(column->nullable());
  EXPECT_FALSE(column->has_nulls());
  EXPECT_EQ(0, column->num_children());
}

TYPED_TEST(FixedWidthFactoryTest, EmptyAllValidMask)
{
<<<<<<< HEAD
  auto column =
    cudf::make_fixed_width_column(cudf::data_type{cudf::type_to_id<TypeParam>()},
                                  0,
                                  cudf::mask_state::ALL_VALID,
                                  this->stream(),
                                  this->mr());
=======
  auto column = cudf::make_fixed_width_column(cudf::data_type{cudf::type_to_id<TypeParam>()},
                                              0,
                                              cudf::mask_state::ALL_VALID,
                                              this->stream(),
                                              this->mr());
>>>>>>> 62dbd028
  EXPECT_EQ(column->type(), cudf::data_type{cudf::type_to_id<TypeParam>()});
  EXPECT_EQ(column->size(), 0);
  EXPECT_EQ(0, column->null_count());
  EXPECT_FALSE(column->nullable());
  EXPECT_FALSE(column->has_nulls());
  EXPECT_EQ(0, column->num_children());
}

TYPED_TEST(FixedWidthFactoryTest, EmptyAllNullMask)
{
<<<<<<< HEAD
  auto column =
    cudf::make_fixed_width_column(cudf::data_type{cudf::type_to_id<TypeParam>()},
                                  0,
                                  cudf::mask_state::ALL_NULL,
                                  this->stream(),
                                  this->mr());
=======
  auto column = cudf::make_fixed_width_column(cudf::data_type{cudf::type_to_id<TypeParam>()},
                                              0,
                                              cudf::mask_state::ALL_NULL,
                                              this->stream(),
                                              this->mr());
>>>>>>> 62dbd028
  EXPECT_EQ(column->type(), cudf::data_type{cudf::type_to_id<TypeParam>()});
  EXPECT_EQ(column->size(), 0);
  EXPECT_EQ(0, column->null_count());
  EXPECT_FALSE(column->nullable());
  EXPECT_FALSE(column->has_nulls());
  EXPECT_EQ(0, column->num_children());
}

TYPED_TEST(FixedWidthFactoryTest, NoMask)
{
<<<<<<< HEAD
  auto column =
    cudf::make_fixed_width_column(cudf::data_type{cudf::type_to_id<TypeParam>()},
                                  this->size(),
                                  cudf::mask_state::UNALLOCATED,
                                  this->stream(),
                                  this->mr());
=======
  auto column = cudf::make_fixed_width_column(cudf::data_type{cudf::type_to_id<TypeParam>()},
                                              this->size(),
                                              cudf::mask_state::UNALLOCATED,
                                              this->stream(),
                                              this->mr());
>>>>>>> 62dbd028
  EXPECT_EQ(column->type(), cudf::data_type{cudf::type_to_id<TypeParam>()});
  EXPECT_EQ(column->size(), this->size());
  EXPECT_EQ(0, column->null_count());
  EXPECT_FALSE(column->nullable());
  EXPECT_FALSE(column->has_nulls());
  EXPECT_EQ(0, column->num_children());
}

TYPED_TEST(FixedWidthFactoryTest, UnitializedMask)
{
<<<<<<< HEAD
  auto column =
    cudf::make_fixed_width_column(cudf::data_type{cudf::type_to_id<TypeParam>()},
                                  this->size(),
                                  cudf::mask_state::UNINITIALIZED,
                                  this->stream(),
                                  this->mr());
=======
  auto column = cudf::make_fixed_width_column(cudf::data_type{cudf::type_to_id<TypeParam>()},
                                              this->size(),
                                              cudf::mask_state::UNINITIALIZED,
                                              this->stream(),
                                              this->mr());
>>>>>>> 62dbd028
  EXPECT_EQ(column->type(), cudf::data_type{cudf::type_to_id<TypeParam>()});
  EXPECT_EQ(column->size(), this->size());
  EXPECT_TRUE(column->nullable());
  EXPECT_EQ(0, column->num_children());
}

TYPED_TEST(FixedWidthFactoryTest, AllValidMask)
{
<<<<<<< HEAD
  auto column =
    cudf::make_fixed_width_column(cudf::data_type{cudf::type_to_id<TypeParam>()},
                                  this->size(),
                                  cudf::mask_state::ALL_VALID,
                                  this->stream(),
                                  this->mr());
=======
  auto column = cudf::make_fixed_width_column(cudf::data_type{cudf::type_to_id<TypeParam>()},
                                              this->size(),
                                              cudf::mask_state::ALL_VALID,
                                              this->stream(),
                                              this->mr());
>>>>>>> 62dbd028
  EXPECT_EQ(column->type(), cudf::data_type{cudf::type_to_id<TypeParam>()});
  EXPECT_EQ(column->size(), this->size());
  EXPECT_EQ(0, column->null_count());
  EXPECT_TRUE(column->nullable());
  EXPECT_FALSE(column->has_nulls());
  EXPECT_EQ(0, column->num_children());
}

TYPED_TEST(FixedWidthFactoryTest, AllNullMask)
{
<<<<<<< HEAD
  auto column =
    cudf::make_fixed_width_column(cudf::data_type{cudf::type_to_id<TypeParam>()},
                                  this->size(),
                                  cudf::mask_state::ALL_NULL,
                                  this->stream(),
                                  this->mr());
=======
  auto column = cudf::make_fixed_width_column(cudf::data_type{cudf::type_to_id<TypeParam>()},
                                              this->size(),
                                              cudf::mask_state::ALL_NULL,
                                              this->stream(),
                                              this->mr());
>>>>>>> 62dbd028
  EXPECT_EQ(column->type(), cudf::data_type{cudf::type_to_id<TypeParam>()});
  EXPECT_EQ(column->size(), this->size());
  EXPECT_EQ(this->size(), column->null_count());
  EXPECT_TRUE(column->nullable());
  EXPECT_TRUE(column->has_nulls());
  EXPECT_EQ(0, column->num_children());
}

TYPED_TEST(FixedWidthFactoryTest, NullMaskAsParm)
{
  rmm::device_buffer null_mask{create_null_mask(this->size(), cudf::mask_state::ALL_NULL)};
<<<<<<< HEAD
  auto column =
    cudf::make_fixed_width_column(cudf::data_type{cudf::type_to_id<TypeParam>()},
                                  this->size(),
                                  null_mask,
                                  this->size(),
                                  this->stream(),
                                  this->mr());
=======
  auto column = cudf::make_fixed_width_column(cudf::data_type{cudf::type_to_id<TypeParam>()},
                                              this->size(),
                                              null_mask,
                                              this->size(),
                                              this->stream(),
                                              this->mr());
>>>>>>> 62dbd028
  EXPECT_EQ(column->type(), cudf::data_type{cudf::type_to_id<TypeParam>()});
  EXPECT_EQ(column->size(), this->size());
  EXPECT_EQ(this->size(), column->null_count());
  EXPECT_TRUE(column->nullable());
  EXPECT_TRUE(column->has_nulls());
  EXPECT_EQ(0, column->num_children());
}

TYPED_TEST(FixedWidthFactoryTest, NullMaskAsEmptyParm)
{
  rmm::device_buffer null_mask{};
<<<<<<< HEAD
  auto column =
    cudf::make_fixed_width_column(cudf::data_type{cudf::type_to_id<TypeParam>()},
                                  this->size(),
                                  null_mask,
                                  0,
                                  this->stream(),
                                  this->mr());
=======
  auto column = cudf::make_fixed_width_column(cudf::data_type{cudf::type_to_id<TypeParam>()},
                                              this->size(),
                                              null_mask,
                                              0,
                                              this->stream(),
                                              this->mr());
>>>>>>> 62dbd028
  EXPECT_EQ(column->type(), cudf::data_type{cudf::type_to_id<TypeParam>()});
  EXPECT_EQ(column->size(), this->size());
  EXPECT_EQ(0, column->null_count());
  EXPECT_FALSE(column->nullable());
  EXPECT_FALSE(column->has_nulls());
  EXPECT_EQ(0, column->num_children());
}

class NonFixedWidthFactoryTest : public ColumnFactoryTest,
                                 public testing::WithParamInterface<cudf::type_id> {
};

// All non-fixed types should throw
TEST_P(NonFixedWidthFactoryTest, NonFixedWidthThrow)
{
  auto construct = [this]() {
    auto column = cudf::make_fixed_width_column(cudf::data_type{GetParam()},
                                                this->size(),
                                                cudf::mask_state::UNALLOCATED,
                                                this->stream(),
                                                this->mr());
  };
  EXPECT_THROW(construct(), cudf::logic_error);
}

INSTANTIATE_TEST_CASE_P(NonFixedWidth,
                        NonFixedWidthFactoryTest,
                        testing::ValuesIn(cudf::test::non_fixed_width_type_ids));

TYPED_TEST(NumericFactoryTest, FromScalar)
{
  cudf::numeric_scalar<TypeParam> value(12);
  auto column = cudf::make_column_from_scalar(value, 10);
  EXPECT_EQ(column->type(), value.type());
  EXPECT_EQ(10, column->size());
  EXPECT_EQ(0, column->null_count());
  EXPECT_FALSE(column->nullable());
  EXPECT_FALSE(column->has_nulls());
  EXPECT_EQ(0, column->num_children());
}

TYPED_TEST(NumericFactoryTest, FromNullScalar)
{
  cudf::numeric_scalar<TypeParam> value(0, false);
  auto column = cudf::make_column_from_scalar(value, 10);
  EXPECT_EQ(column->type(), value.type());
  EXPECT_EQ(10, column->size());
  EXPECT_EQ(10, column->null_count());
  EXPECT_TRUE(column->nullable());
  EXPECT_TRUE(column->has_nulls());
  EXPECT_EQ(0, column->num_children());
}

TYPED_TEST(NumericFactoryTest, FromScalarWithZeroSize)
{
  cudf::numeric_scalar<TypeParam> value(7);
  auto column = cudf::make_column_from_scalar(value, 0);
  EXPECT_EQ(column->type(), value.type());
  EXPECT_EQ(0, column->size());
  EXPECT_EQ(0, column->null_count());
  EXPECT_FALSE(column->nullable());
  EXPECT_FALSE(column->has_nulls());
  EXPECT_EQ(0, column->num_children());
}

TEST_F(ColumnFactoryTest, FromStringScalar)
{
  cudf::string_scalar value("hello");
  auto column = cudf::make_column_from_scalar(value, 1);
  EXPECT_EQ(1, column->size());
  EXPECT_EQ(column->type(), value.type());
  EXPECT_EQ(0, column->null_count());
  EXPECT_FALSE(column->nullable());
  EXPECT_FALSE(column->has_nulls());
}

TEST_F(ColumnFactoryTest, FromNullStringScalar)
{
  cudf::string_scalar value("", false);
  auto column = cudf::make_column_from_scalar(value, 2);
  EXPECT_EQ(2, column->size());
  EXPECT_EQ(column->type(), value.type());
  EXPECT_EQ(2, column->null_count());
  EXPECT_TRUE(column->nullable());
  EXPECT_TRUE(column->has_nulls());
}

TEST_F(ColumnFactoryTest, FromStringScalarWithZeroSize)
{
  cudf::string_scalar value("hello");
  auto column = cudf::make_column_from_scalar(value, 0);
  EXPECT_EQ(0, column->size());
  EXPECT_EQ(column->type(), value.type());
  EXPECT_EQ(0, column->null_count());
  EXPECT_FALSE(column->nullable());
  EXPECT_FALSE(column->has_nulls());
}<|MERGE_RESOLUTION|>--- conflicted
+++ resolved
@@ -39,20 +39,11 @@
 
 TYPED_TEST(NumericFactoryTest, EmptyNoMask)
 {
-<<<<<<< HEAD
-  auto column =
-    cudf::make_numeric_column(cudf::data_type{cudf::type_to_id<TypeParam>()},
-                              0,
-                              cudf::mask_state::UNALLOCATED,
-                              this->stream(),
-                              this->mr());
-=======
   auto column = cudf::make_numeric_column(cudf::data_type{cudf::type_to_id<TypeParam>()},
                                           0,
                                           cudf::mask_state::UNALLOCATED,
                                           this->stream(),
                                           this->mr());
->>>>>>> 62dbd028
   EXPECT_EQ(column->type(), cudf::data_type{cudf::type_to_id<TypeParam>()});
   EXPECT_EQ(column->size(), 0);
   EXPECT_EQ(0, column->null_count());
@@ -63,20 +54,11 @@
 
 TYPED_TEST(NumericFactoryTest, EmptyAllValidMask)
 {
-<<<<<<< HEAD
-  auto column =
-    cudf::make_numeric_column(cudf::data_type{cudf::type_to_id<TypeParam>()},
-                              0,
-                              cudf::mask_state::ALL_VALID,
-                              this->stream(),
-                              this->mr());
-=======
   auto column = cudf::make_numeric_column(cudf::data_type{cudf::type_to_id<TypeParam>()},
                                           0,
                                           cudf::mask_state::ALL_VALID,
                                           this->stream(),
                                           this->mr());
->>>>>>> 62dbd028
   EXPECT_EQ(column->type(), cudf::data_type{cudf::type_to_id<TypeParam>()});
   EXPECT_EQ(column->size(), 0);
   EXPECT_EQ(0, column->null_count());
@@ -87,20 +69,11 @@
 
 TYPED_TEST(NumericFactoryTest, EmptyAllNullMask)
 {
-<<<<<<< HEAD
-  auto column =
-    cudf::make_numeric_column(cudf::data_type{cudf::type_to_id<TypeParam>()},
-                              0,
-                              cudf::mask_state::ALL_NULL,
-                              this->stream(),
-                              this->mr());
-=======
   auto column = cudf::make_numeric_column(cudf::data_type{cudf::type_to_id<TypeParam>()},
                                           0,
                                           cudf::mask_state::ALL_NULL,
                                           this->stream(),
                                           this->mr());
->>>>>>> 62dbd028
   EXPECT_EQ(column->type(), cudf::data_type{cudf::type_to_id<TypeParam>()});
   EXPECT_EQ(column->size(), 0);
   EXPECT_EQ(0, column->null_count());
@@ -111,20 +84,11 @@
 
 TYPED_TEST(NumericFactoryTest, NoMask)
 {
-<<<<<<< HEAD
-  auto column =
-    cudf::make_numeric_column(cudf::data_type{cudf::type_to_id<TypeParam>()},
-                              this->size(),
-                              cudf::mask_state::UNALLOCATED,
-                              this->stream(),
-                              this->mr());
-=======
   auto column = cudf::make_numeric_column(cudf::data_type{cudf::type_to_id<TypeParam>()},
                                           this->size(),
                                           cudf::mask_state::UNALLOCATED,
                                           this->stream(),
                                           this->mr());
->>>>>>> 62dbd028
   EXPECT_EQ(column->type(), cudf::data_type{cudf::type_to_id<TypeParam>()});
   EXPECT_EQ(column->size(), this->size());
   EXPECT_EQ(0, column->null_count());
@@ -135,20 +99,11 @@
 
 TYPED_TEST(NumericFactoryTest, UnitializedMask)
 {
-<<<<<<< HEAD
-  auto column =
-    cudf::make_numeric_column(cudf::data_type{cudf::type_to_id<TypeParam>()},
-                              this->size(),
-                              cudf::mask_state::UNINITIALIZED,
-                              this->stream(),
-                              this->mr());
-=======
   auto column = cudf::make_numeric_column(cudf::data_type{cudf::type_to_id<TypeParam>()},
                                           this->size(),
                                           cudf::mask_state::UNINITIALIZED,
                                           this->stream(),
                                           this->mr());
->>>>>>> 62dbd028
   EXPECT_EQ(column->type(), cudf::data_type{cudf::type_to_id<TypeParam>()});
   EXPECT_EQ(column->size(), this->size());
   EXPECT_TRUE(column->nullable());
@@ -157,20 +112,11 @@
 
 TYPED_TEST(NumericFactoryTest, AllValidMask)
 {
-<<<<<<< HEAD
-  auto column =
-    cudf::make_numeric_column(cudf::data_type{cudf::type_to_id<TypeParam>()},
-                              this->size(),
-                              cudf::mask_state::ALL_VALID,
-                              this->stream(),
-                              this->mr());
-=======
   auto column = cudf::make_numeric_column(cudf::data_type{cudf::type_to_id<TypeParam>()},
                                           this->size(),
                                           cudf::mask_state::ALL_VALID,
                                           this->stream(),
                                           this->mr());
->>>>>>> 62dbd028
   EXPECT_EQ(column->type(), cudf::data_type{cudf::type_to_id<TypeParam>()});
   EXPECT_EQ(column->size(), this->size());
   EXPECT_EQ(0, column->null_count());
@@ -181,20 +127,11 @@
 
 TYPED_TEST(NumericFactoryTest, AllNullMask)
 {
-<<<<<<< HEAD
-  auto column =
-    cudf::make_numeric_column(cudf::data_type{cudf::type_to_id<TypeParam>()},
-                              this->size(),
-                              cudf::mask_state::ALL_NULL,
-                              this->stream(),
-                              this->mr());
-=======
   auto column = cudf::make_numeric_column(cudf::data_type{cudf::type_to_id<TypeParam>()},
                                           this->size(),
                                           cudf::mask_state::ALL_NULL,
                                           this->stream(),
                                           this->mr());
->>>>>>> 62dbd028
   EXPECT_EQ(column->type(), cudf::data_type{cudf::type_to_id<TypeParam>()});
   EXPECT_EQ(column->size(), this->size());
   EXPECT_EQ(this->size(), column->null_count());
@@ -206,22 +143,12 @@
 TYPED_TEST(NumericFactoryTest, NullMaskAsParm)
 {
   rmm::device_buffer null_mask{create_null_mask(this->size(), cudf::mask_state::ALL_NULL)};
-<<<<<<< HEAD
-  auto column =
-    cudf::make_numeric_column(cudf::data_type{cudf::type_to_id<TypeParam>()},
-                              this->size(),
-                              null_mask,
-                              this->size(),
-                              this->stream(),
-                              this->mr());
-=======
   auto column = cudf::make_numeric_column(cudf::data_type{cudf::type_to_id<TypeParam>()},
                                           this->size(),
                                           null_mask,
                                           this->size(),
                                           this->stream(),
                                           this->mr());
->>>>>>> 62dbd028
   EXPECT_EQ(column->type(), cudf::data_type{cudf::type_to_id<TypeParam>()});
   EXPECT_EQ(column->size(), this->size());
   EXPECT_EQ(this->size(), column->null_count());
@@ -233,22 +160,12 @@
 TYPED_TEST(NumericFactoryTest, NullMaskAsEmptyParm)
 {
   rmm::device_buffer null_mask{};
-<<<<<<< HEAD
-  auto column =
-    cudf::make_numeric_column(cudf::data_type{cudf::type_to_id<TypeParam>()},
-                              this->size(),
-                              null_mask,
-                              0,
-                              this->stream(),
-                              this->mr());
-=======
   auto column = cudf::make_numeric_column(cudf::data_type{cudf::type_to_id<TypeParam>()},
                                           this->size(),
                                           null_mask,
                                           0,
                                           this->stream(),
                                           this->mr());
->>>>>>> 62dbd028
   EXPECT_EQ(column->type(), cudf::data_type{cudf::type_to_id<TypeParam>()});
   EXPECT_EQ(column->size(), this->size());
   EXPECT_EQ(0, column->null_count());
@@ -286,20 +203,11 @@
 
 TYPED_TEST(FixedWidthFactoryTest, EmptyNoMask)
 {
-<<<<<<< HEAD
-  auto column =
-    cudf::make_fixed_width_column(cudf::data_type{cudf::type_to_id<TypeParam>()},
-                                  0,
-                                  cudf::mask_state::UNALLOCATED,
-                                  this->stream(),
-                                  this->mr());
-=======
   auto column = cudf::make_fixed_width_column(cudf::data_type{cudf::type_to_id<TypeParam>()},
                                               0,
                                               cudf::mask_state::UNALLOCATED,
                                               this->stream(),
                                               this->mr());
->>>>>>> 62dbd028
   EXPECT_EQ(column->type(), cudf::data_type{cudf::type_to_id<TypeParam>()});
 }
 
@@ -323,20 +231,11 @@
 
 TYPED_TEST(FixedWidthFactoryTest, EmptyAllValidMask)
 {
-<<<<<<< HEAD
-  auto column =
-    cudf::make_fixed_width_column(cudf::data_type{cudf::type_to_id<TypeParam>()},
-                                  0,
-                                  cudf::mask_state::ALL_VALID,
-                                  this->stream(),
-                                  this->mr());
-=======
   auto column = cudf::make_fixed_width_column(cudf::data_type{cudf::type_to_id<TypeParam>()},
                                               0,
                                               cudf::mask_state::ALL_VALID,
                                               this->stream(),
                                               this->mr());
->>>>>>> 62dbd028
   EXPECT_EQ(column->type(), cudf::data_type{cudf::type_to_id<TypeParam>()});
   EXPECT_EQ(column->size(), 0);
   EXPECT_EQ(0, column->null_count());
@@ -347,20 +246,11 @@
 
 TYPED_TEST(FixedWidthFactoryTest, EmptyAllNullMask)
 {
-<<<<<<< HEAD
-  auto column =
-    cudf::make_fixed_width_column(cudf::data_type{cudf::type_to_id<TypeParam>()},
-                                  0,
-                                  cudf::mask_state::ALL_NULL,
-                                  this->stream(),
-                                  this->mr());
-=======
   auto column = cudf::make_fixed_width_column(cudf::data_type{cudf::type_to_id<TypeParam>()},
                                               0,
                                               cudf::mask_state::ALL_NULL,
                                               this->stream(),
                                               this->mr());
->>>>>>> 62dbd028
   EXPECT_EQ(column->type(), cudf::data_type{cudf::type_to_id<TypeParam>()});
   EXPECT_EQ(column->size(), 0);
   EXPECT_EQ(0, column->null_count());
@@ -371,20 +261,11 @@
 
 TYPED_TEST(FixedWidthFactoryTest, NoMask)
 {
-<<<<<<< HEAD
-  auto column =
-    cudf::make_fixed_width_column(cudf::data_type{cudf::type_to_id<TypeParam>()},
-                                  this->size(),
-                                  cudf::mask_state::UNALLOCATED,
-                                  this->stream(),
-                                  this->mr());
-=======
   auto column = cudf::make_fixed_width_column(cudf::data_type{cudf::type_to_id<TypeParam>()},
                                               this->size(),
                                               cudf::mask_state::UNALLOCATED,
                                               this->stream(),
                                               this->mr());
->>>>>>> 62dbd028
   EXPECT_EQ(column->type(), cudf::data_type{cudf::type_to_id<TypeParam>()});
   EXPECT_EQ(column->size(), this->size());
   EXPECT_EQ(0, column->null_count());
@@ -395,20 +276,11 @@
 
 TYPED_TEST(FixedWidthFactoryTest, UnitializedMask)
 {
-<<<<<<< HEAD
-  auto column =
-    cudf::make_fixed_width_column(cudf::data_type{cudf::type_to_id<TypeParam>()},
-                                  this->size(),
-                                  cudf::mask_state::UNINITIALIZED,
-                                  this->stream(),
-                                  this->mr());
-=======
   auto column = cudf::make_fixed_width_column(cudf::data_type{cudf::type_to_id<TypeParam>()},
                                               this->size(),
                                               cudf::mask_state::UNINITIALIZED,
                                               this->stream(),
                                               this->mr());
->>>>>>> 62dbd028
   EXPECT_EQ(column->type(), cudf::data_type{cudf::type_to_id<TypeParam>()});
   EXPECT_EQ(column->size(), this->size());
   EXPECT_TRUE(column->nullable());
@@ -417,20 +289,11 @@
 
 TYPED_TEST(FixedWidthFactoryTest, AllValidMask)
 {
-<<<<<<< HEAD
-  auto column =
-    cudf::make_fixed_width_column(cudf::data_type{cudf::type_to_id<TypeParam>()},
-                                  this->size(),
-                                  cudf::mask_state::ALL_VALID,
-                                  this->stream(),
-                                  this->mr());
-=======
   auto column = cudf::make_fixed_width_column(cudf::data_type{cudf::type_to_id<TypeParam>()},
                                               this->size(),
                                               cudf::mask_state::ALL_VALID,
                                               this->stream(),
                                               this->mr());
->>>>>>> 62dbd028
   EXPECT_EQ(column->type(), cudf::data_type{cudf::type_to_id<TypeParam>()});
   EXPECT_EQ(column->size(), this->size());
   EXPECT_EQ(0, column->null_count());
@@ -441,20 +304,11 @@
 
 TYPED_TEST(FixedWidthFactoryTest, AllNullMask)
 {
-<<<<<<< HEAD
-  auto column =
-    cudf::make_fixed_width_column(cudf::data_type{cudf::type_to_id<TypeParam>()},
-                                  this->size(),
-                                  cudf::mask_state::ALL_NULL,
-                                  this->stream(),
-                                  this->mr());
-=======
   auto column = cudf::make_fixed_width_column(cudf::data_type{cudf::type_to_id<TypeParam>()},
                                               this->size(),
                                               cudf::mask_state::ALL_NULL,
                                               this->stream(),
                                               this->mr());
->>>>>>> 62dbd028
   EXPECT_EQ(column->type(), cudf::data_type{cudf::type_to_id<TypeParam>()});
   EXPECT_EQ(column->size(), this->size());
   EXPECT_EQ(this->size(), column->null_count());
@@ -466,22 +320,12 @@
 TYPED_TEST(FixedWidthFactoryTest, NullMaskAsParm)
 {
   rmm::device_buffer null_mask{create_null_mask(this->size(), cudf::mask_state::ALL_NULL)};
-<<<<<<< HEAD
-  auto column =
-    cudf::make_fixed_width_column(cudf::data_type{cudf::type_to_id<TypeParam>()},
-                                  this->size(),
-                                  null_mask,
-                                  this->size(),
-                                  this->stream(),
-                                  this->mr());
-=======
   auto column = cudf::make_fixed_width_column(cudf::data_type{cudf::type_to_id<TypeParam>()},
                                               this->size(),
                                               null_mask,
                                               this->size(),
                                               this->stream(),
                                               this->mr());
->>>>>>> 62dbd028
   EXPECT_EQ(column->type(), cudf::data_type{cudf::type_to_id<TypeParam>()});
   EXPECT_EQ(column->size(), this->size());
   EXPECT_EQ(this->size(), column->null_count());
@@ -493,22 +337,12 @@
 TYPED_TEST(FixedWidthFactoryTest, NullMaskAsEmptyParm)
 {
   rmm::device_buffer null_mask{};
-<<<<<<< HEAD
-  auto column =
-    cudf::make_fixed_width_column(cudf::data_type{cudf::type_to_id<TypeParam>()},
-                                  this->size(),
-                                  null_mask,
-                                  0,
-                                  this->stream(),
-                                  this->mr());
-=======
   auto column = cudf::make_fixed_width_column(cudf::data_type{cudf::type_to_id<TypeParam>()},
                                               this->size(),
                                               null_mask,
                                               0,
                                               this->stream(),
                                               this->mr());
->>>>>>> 62dbd028
   EXPECT_EQ(column->type(), cudf::data_type{cudf::type_to_id<TypeParam>()});
   EXPECT_EQ(column->size(), this->size());
   EXPECT_EQ(0, column->null_count());
