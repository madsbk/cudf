--- conflicted
+++ resolved
@@ -190,15 +190,10 @@
     cudf::table_view right_view{{rightColWrap1}};
 
     std::unique_ptr<cudf::experimental::table> p_outputTable;
-<<<<<<< HEAD
-    EXPECT_NO_THROW(p_outputTable = cudf::experimental::merge({left_view, right_view},
-=======
-    CUDF_EXPECT_NO_THROW(p_outputTable = cudf::experimental::merge(left_view,
-                                                              right_view,
->>>>>>> fcbbb149
-                                                              key_cols,
-                                                              column_order,
-                                                              null_precedence));
+    CUDF_EXPECT_NO_THROW(p_outputTable = cudf::experimental::merge({left_view, right_view},
+                                                                   key_cols,
+                                                                   column_order,
+                                                                   null_precedence));
 
     cudf::column_view const& a_left_tbl_cview{static_cast<cudf::column_view const&>(leftColWrap1)};
     cudf::column_view const& a_right_tbl_cview{static_cast<cudf::column_view const&>(rightColWrap1)};
@@ -250,15 +245,10 @@
     std::vector<cudf::null_order> null_precedence{};
 
     std::unique_ptr<cudf::experimental::table> p_outputTable;
-<<<<<<< HEAD
-    EXPECT_NO_THROW(p_outputTable = cudf::experimental::merge({left_view, right_view},
-=======
-    CUDF_EXPECT_NO_THROW(p_outputTable = cudf::experimental::merge(left_view,
-                                                              right_view,
->>>>>>> fcbbb149
-                                                              key_cols,
-                                                              column_order,
-                                                              null_precedence));
+    CUDF_EXPECT_NO_THROW(p_outputTable = cudf::experimental::merge({left_view, right_view},
+                                                                   key_cols,
+                                                                   column_order,
+                                                                   null_precedence));
 
     cudf::column_view const& a_left_tbl_cview{static_cast<cudf::column_view const&>(leftColWrap1)};
     cudf::column_view const& a_right_tbl_cview{static_cast<cudf::column_view const&>(rightColWrap1)};
@@ -344,15 +334,10 @@
     std::vector<cudf::null_order> null_precedence{};
 
     std::unique_ptr<cudf::experimental::table> p_outputTable;
-<<<<<<< HEAD
-    EXPECT_NO_THROW(p_outputTable = cudf::experimental::merge({left_view, right_view},
-=======
-    CUDF_EXPECT_NO_THROW(p_outputTable = cudf::experimental::merge(left_view,
-                                                              right_view,
->>>>>>> fcbbb149
-                                                              key_cols,
-                                                              column_order,
-                                                              null_precedence));
+    CUDF_EXPECT_NO_THROW(p_outputTable = cudf::experimental::merge({left_view, right_view},
+                                                                   key_cols,
+                                                                   column_order,
+                                                                   null_precedence));
 
     cudf::column_view const& a_left_tbl_cview{static_cast<cudf::column_view const&>(leftColWrap1)};
     cudf::column_view const& a_right_tbl_cview{static_cast<cudf::column_view const&>(rightColWrap1)};
@@ -451,15 +436,10 @@
     cudf::table_view right_view{{rightColWrap1}};
 
     std::unique_ptr<cudf::experimental::table> p_outputTable;
-<<<<<<< HEAD
-    EXPECT_NO_THROW(p_outputTable = cudf::experimental::merge({left_view, right_view},
-=======
-    CUDF_EXPECT_NO_THROW(p_outputTable = cudf::experimental::merge(left_view,
-                                                              right_view,
->>>>>>> fcbbb149
-                                                              key_cols,
-                                                              column_order,
-                                                              null_precedence));
+    CUDF_EXPECT_NO_THROW(p_outputTable = cudf::experimental::merge({left_view, right_view},
+                                                                   key_cols,
+                                                                   column_order,
+                                                                   null_precedence));
 
     cudf::column_view const& a_left_tbl_cview{static_cast<cudf::column_view const&>(leftColWrap1)};
     cudf::column_view const& a_right_tbl_cview{static_cast<cudf::column_view const&>(rightColWrap1)};
@@ -550,15 +530,10 @@
     std::vector<cudf::null_order> null_precedence{cudf::null_order::AFTER, cudf::null_order::AFTER};
 
     std::unique_ptr<cudf::experimental::table> p_outputTable;
-<<<<<<< HEAD
-    EXPECT_NO_THROW(p_outputTable = cudf::experimental::merge({left_view, right_view},
-=======
-    CUDF_EXPECT_NO_THROW(p_outputTable = cudf::experimental::merge(left_view,
-                                                              right_view,
->>>>>>> fcbbb149
-                                                              key_cols,
-                                                              column_order,
-                                                              null_precedence));
+    CUDF_EXPECT_NO_THROW(p_outputTable = cudf::experimental::merge({left_view, right_view},
+                                                                   key_cols,
+                                                                   column_order,
+                                                                   null_precedence));
 
     cudf::column_view const& a_left_tbl_cview{static_cast<cudf::column_view const&>(leftColWrap1)};
     cudf::column_view const& a_right_tbl_cview{static_cast<cudf::column_view const&>(rightColWrap1)};
