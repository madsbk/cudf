/*
 * Copyright (c) 2019, NVIDIA CORPORATION.
 *
 * Licensed under the Apache License, Version 2.0 (the "License");
 * you may not use this file except in compliance with the License.
 * You may obtain a copy of the License at
 *
 *     http://www.apache.org/licenses/LICENSE-2.0
 *
 * Unless required by applicable law or agreed to in writing, software
 * distributed under the License is distributed on an "AS IS" BASIS,
 * WITHOUT WARRANTIES OR CONDITIONS OF ANY KIND, either express or implied.
 * See the License for the specific language governing permissions and
 * limitations under the License.
 */

#ifndef DEVICE_TABLE_H
#define DEVICE_TABLE_H

#include <cudf/cudf.h>
#include <rmm/thrust_rmm_allocator.h>
#include <utilities/legacy/cudf_utils.h>
#include <bitmask/legacy/bit_mask.cuh>
#include <bitmask/legacy/legacy_bitmask.hpp>
#include <cudf/detail/utilities/hash_functions.cuh>
#include <cudf/legacy/table.hpp>
#include <cudf/utilities/error.hpp>
#include <cudf/utilities/legacy/type_dispatcher.hpp>
#include <hash/managed.cuh>

#include <thrust/iterator/counting_iterator.h>
#include <thrust/logical.h>
#include <thrust/tabulate.h>

/**
 * @brief Lightweight wrapper for a device array of `gdf_column`s of the same
 * size
 *
 */
class device_table {
 public:
  /**
   * @brief Factory function to construct a device_table wrapped in a
   * unique_ptr.
   *
   * Because this class allocates device memory, and we want to be sure that
   * device memory is free'd, this factory function returns a device_table
   * wrapped in a unique_ptr with a custom deleter that frees the device memory.
   *
   * The class' destructor does **not** free the device memory, because we would
   * like to be able to pass instances of this class by value into kernels via a
   * shallow-copy (i.e., just copying the pointers without allocating any new
   * device memory). Since it is shallow copied, if the destructor were to free
   * the device memory, then you would end up trying to free the underlying
   * device memory any time a copy is destroyed.
   *
   * Instead, the underlying device memory will not be free'd until the returned
   * `unique_ptr` invokes its deleter.
   *
   * The methods of this class with `stream` parameters are asynchronous with
   *respect to other CUDA streams and do not synchronize `stream`. Usage:
   * ```
   * gdf_column * col;
   * auto device_table_ptr = device_table::create(1, &col);
   *
   * // Table is passed by **value**, i.e., shallow copy into kernel
   * some_kernel<<<...>>>(*device_table_ptr);
   * ```
   *
   * @param[in] num_columns The number of columns
   * @param[in] cols Array of columns
   * @param[in] stream CUDA stream to use for device operations
   * @return A unique_ptr containing a device_table object
<<<<<<< HEAD
   **/
  static auto create(cudf::size_type num_columns, gdf_column const* const* cols,
                     cudaStream_t stream = 0) {
=======
   *---------------------------------------------------------------------------**/
  static auto create(cudf::size_type num_columns,
                     gdf_column const* const* cols,
                     cudaStream_t stream = 0)
  {
>>>>>>> cfb1f6b6
    auto deleter = [stream](device_table* d) { d->destroy(stream); };

    std::unique_ptr<device_table, decltype(deleter)> p{new device_table(num_columns, cols, stream),
                                                       deleter};

    CHECK_CUDA(stream);

    return p;
  }

  /**
   * @brief Create a device_table from a `cudf::table`
   *
   * @param[in] t The `cudf::table` to wrap
   * @param[in] stream The stream to use for allocations/frees
   * @return A unique_ptr containing a device_table object
<<<<<<< HEAD
   **/
  static auto create(cudf::table const& t, cudaStream_t stream = 0) {
=======
   *---------------------------------------------------------------------------**/
  static auto create(cudf::table const& t, cudaStream_t stream = 0)
  {
>>>>>>> cfb1f6b6
    return device_table::create(t.num_columns(), t.begin(), stream);
  }

  /**
   * @brief Destroys the `device_table`.
   *
   * Frees the underlying device memory and deletes the object.
   *
   * This function is invoked by the deleter of the
   * unique_ptr returned from device_table::create.
   *
<<<<<<< HEAD
   **/
  __host__ void destroy(cudaStream_t stream) {
=======
   *---------------------------------------------------------------------------**/
  __host__ void destroy(cudaStream_t stream)
  {
>>>>>>> cfb1f6b6
    RMM_FREE(device_columns, stream);
    delete this;
  }

  device_table()                          = delete;
  device_table(device_table const& other) = default;
  device_table& operator=(device_table const& other) = default;
  ~device_table()                                    = default;

  __device__ gdf_column const* get_column(cudf::size_type index) const
  {
    return &device_columns[index];
  }
  __device__ gdf_column const* begin() const { return device_columns; }

  __device__ gdf_column const* end() const { return device_columns + _num_columns; }

  __host__ __device__ cudf::size_type num_columns() const { return _num_columns; }
  __host__ __device__ cudf::size_type num_rows() const { return _num_rows; }
  __host__ __device__ bool has_nulls() const { return _has_nulls; }

 private:
  cudf::size_type _num_columns;  ///< The number of columns in the table
  cudf::size_type _num_rows{0};  ///< The number of rows in the table
  bool _has_nulls;
  gdf_column* device_columns{nullptr};  ///< Array of `gdf_column`s in device memory

 protected:
  /**
   * @brief Constructs a new device_table object from an array of `gdf_column*`.
   *
   * This constructor is protected to require use of the device_table::create
   * factory method.
   *
   * @param num_cols The number of columns to wrap
   * @param columns An array of columns to copy to device memory
<<<<<<< HEAD
   **/
  device_table(cudf::size_type num_cols, gdf_column const* const* columns,
               cudaStream_t stream = 0)
      : _num_columns(num_cols) {
=======
   *---------------------------------------------------------------------------**/
  device_table(cudf::size_type num_cols, gdf_column const* const* columns, cudaStream_t stream = 0)
    : _num_columns(num_cols)
  {
>>>>>>> cfb1f6b6
    CUDF_EXPECTS(num_cols > 0, "Attempt to create table with zero columns.");
    CUDF_EXPECTS(nullptr != columns, "Attempt to create table with a null column.");
    _num_rows  = columns[0]->size;
    _has_nulls = false;

    std::vector<gdf_column> temp_columns(num_cols);

    for (cudf::size_type i = 0; i < num_cols; ++i) {
      CUDF_EXPECTS(nullptr != columns[i], "Column is null");
      CUDF_EXPECTS(_num_rows == columns[i]->size, "Column size mismatch");
      if (_num_rows > 0) {
        CUDF_EXPECTS(nullptr != columns[i]->data, "Column missing data.");
        if (columns[i]->null_count > 0) { _has_nulls = true; }
      }
      temp_columns[i] = *columns[i];
    }

    // Copy columns to device
    RMM_ALLOC(&device_columns, num_cols * sizeof(gdf_column), stream);
    CUDA_TRY(cudaMemcpyAsync(device_columns,
                             temp_columns.data(),
                             num_cols * sizeof(gdf_column),
                             cudaMemcpyHostToDevice,
                             stream));
    CHECK_CUDA(stream);
  }
};

namespace {
template <bool nullable, template <typename> typename hash_function>
struct hash_element {
  template <typename col_type>
  __device__ inline hash_value_type operator()(gdf_column const& col, cudf::size_type row_index)
  {
    hash_function<col_type> hasher;

    col_type value_to_hash{};

    if (nullable) {
      // treat null values as the lowest possible value of the type
      value_to_hash = gdf_is_valid(col.valid, row_index)
                        ? static_cast<col_type const*>(col.data)[row_index]
                        : std::numeric_limits<col_type>::lowest();
    } else {
      value_to_hash = static_cast<col_type const*>(col.data)[row_index];
    }

    return hasher(value_to_hash);
  }
};

template <bool update_target_bitmask>
struct copy_element {
  template <typename T>
  __device__ inline void operator()(gdf_column const& target,
                                    cudf::size_type target_index,
                                    gdf_column const& source,
                                    cudf::size_type source_index)
  {
    // FIXME: This will copy garbage data if the source element is null
    static_cast<T*>(target.data)[target_index] = static_cast<T const*>(source.data)[source_index];

    // This is very inefficient, setting the target bitmask should be done
    // separately when possible
    if (update_target_bitmask) {
      using namespace bit_mask;

      bit_mask_t const* const source_mask{reinterpret_cast<bit_mask_t const*>(source.valid)};
      bit_mask_t* const target_mask{reinterpret_cast<bit_mask_t*>(target.valid)};

      if (nullptr != target_mask) {
        bool const target_is_valid{is_valid(target_mask, target_index)};
        if (nullptr != source_mask) {
          bool const source_is_valid{is_valid(source_mask, source_index)};
          if (source_is_valid and not target_is_valid) {
            set_bit_safe(target_mask, target_index);
          } else if (not source_is_valid and target_is_valid) {
            clear_bit_safe(target_mask, target_index);
          }
        } else {
          // If the source mask doesn't exist, it's assumed the source element
          // is valid
          if (not target_is_valid) { set_bit_safe(target_mask, target_index); }
        }
      }
    }
  }
};
}  // namespace

/**
 * --------------------------------------------------------------------------*
 * @brief Computes the hash value for a row in a table with an initial hash
 * value for each column.
 *
 * @note NULL values are treated as an implementation defined discrete value,
 * such that hashing any two NULL values in columns of the same type will return
 * the same hash value.
 *
 * @param[in] t The table whose row will be hashed
 * @param[in] row_index The row of the table to compute the hash value for
 * @param[in] initial_hash_values Array of initial hash values for each
 * column
 * @tparam hash_function The hash function that is used for each element in
 * the row, as well as combine hash values
 * @tparam nullable Flag indicating the possibility of null values
 *
 * @return The hash value of the row
 * ----------------------------------------------------------------------------**/
template <bool nullable = true, template <typename> class hash_function = default_hash>
__device__ inline hash_value_type hash_row(device_table const& t,
                                           cudf::size_type row_index,
                                           hash_value_type const* __restrict__ initial_hash_values)
{
  auto hash_combiner = [](hash_value_type lhs, hash_value_type rhs) {
    return hash_function<hash_value_type>{}.hash_combine(lhs, rhs);
  };

  // Hashes an element in a column and optionally combines it with an initial
  // hash value
  auto hasher = [row_index, &t, initial_hash_values, hash_combiner](cudf::size_type column_index) {
    hash_value_type hash_value = cudf::type_dispatcher(t.get_column(column_index)->dtype,
                                                       hash_element<nullable, hash_function>{},
                                                       *t.get_column(column_index),
                                                       row_index);

    hash_value = hash_combiner(initial_hash_values[column_index], hash_value);

    return hash_value;
  };

  // Hash each element and combine all the hash values together
  return thrust::transform_reduce(thrust::seq,
                                  thrust::make_counting_iterator(0),
                                  thrust::make_counting_iterator(t.num_columns()),
                                  hasher,
                                  hash_value_type{0},
                                  hash_combiner);
}

/**
 * --------------------------------------------------------------------------*
 * @brief Computes the hash value for a row in a table
 *
 * @note NULL values are treated as an implementation defined discrete value,
 * such that hashing any two NULL values in columns of the same type will return
 * the same hash value.
 *
 * @param[in] t The table whose row will be hashed
 * @param[in] row_index The row of the table to compute the hash value for
 * @tparam hash_function The hash function that is used for each element in
 * the row, as well as combine hash values
 * @tparam nullable Flag indicating the possibility of null values
 *
 * @return The hash value of the row
 * ----------------------------------------------------------------------------**/
template <bool nullable = true, template <typename> class hash_function = default_hash>
__device__ inline hash_value_type hash_row(device_table const& t, cudf::size_type row_index)
{
  auto hash_combiner = [](hash_value_type lhs, hash_value_type rhs) {
    return hash_function<hash_value_type>{}.hash_combine(lhs, rhs);
  };

  // Hashes an element in a column
  auto hasher = [row_index, &t, hash_combiner](cudf::size_type column_index) {
    return cudf::type_dispatcher(t.get_column(column_index)->dtype,
                                 hash_element<nullable, hash_function>{},
                                 *t.get_column(column_index),
                                 row_index);
  };

  // Hash each element and combine all the hash values together
  return thrust::transform_reduce(thrust::seq,
                                  thrust::make_counting_iterator(0),
                                  thrust::make_counting_iterator(t.num_columns()),
                                  hasher,
                                  hash_value_type{0},
                                  hash_combiner);
}

/**
 * @brief  Copies a row from a source table to a target table.
 *
 * This device function should be called by a single thread and the thread
 * will copy all of the elements in the row from one table to the other.
 *
 * @note If the `update_target_bitmask` template argument is `true`, then this
 * function will update the target bitmask (if it exists) to match the bitmask
 * for the source element. A non-existant source bitmask is assumed to mean the
 * source element is non-null. However, this operation is very inefficient and
 * should be done outside of this function when possible.
 *
 * @param[in,out] The table whose row will be updated
 * @param[in] The index of the row to update in the target table
 * @param[in] source The table whose row will be copied
 * @param source_row_index The index of the row to copy in the source table
 * @tparam update_target_bitmask Flag indicating if the target bitmask should be
 * updated
 */
template <bool update_target_bitmask = true>
__device__ inline void copy_row(device_table const& target,
                                cudf::size_type target_index,
                                device_table const& source,
                                cudf::size_type source_index)
{
  for (cudf::size_type i = 0; i < target.num_columns(); ++i) {
    cudf::type_dispatcher(target.get_column(i)->dtype,
                          copy_element<update_target_bitmask>{},
                          *target.get_column(i),
                          target_index,
                          *source.get_column(i),
                          source_index);
  }
}

#endif<|MERGE_RESOLUTION|>--- conflicted
+++ resolved
@@ -71,17 +71,11 @@
    * @param[in] cols Array of columns
    * @param[in] stream CUDA stream to use for device operations
    * @return A unique_ptr containing a device_table object
-<<<<<<< HEAD
    **/
-  static auto create(cudf::size_type num_columns, gdf_column const* const* cols,
-                     cudaStream_t stream = 0) {
-=======
-   *---------------------------------------------------------------------------**/
   static auto create(cudf::size_type num_columns,
                      gdf_column const* const* cols,
                      cudaStream_t stream = 0)
   {
->>>>>>> cfb1f6b6
     auto deleter = [stream](device_table* d) { d->destroy(stream); };
 
     std::unique_ptr<device_table, decltype(deleter)> p{new device_table(num_columns, cols, stream),
@@ -98,14 +92,9 @@
    * @param[in] t The `cudf::table` to wrap
    * @param[in] stream The stream to use for allocations/frees
    * @return A unique_ptr containing a device_table object
-<<<<<<< HEAD
    **/
-  static auto create(cudf::table const& t, cudaStream_t stream = 0) {
-=======
-   *---------------------------------------------------------------------------**/
   static auto create(cudf::table const& t, cudaStream_t stream = 0)
   {
->>>>>>> cfb1f6b6
     return device_table::create(t.num_columns(), t.begin(), stream);
   }
 
@@ -117,14 +106,9 @@
    * This function is invoked by the deleter of the
    * unique_ptr returned from device_table::create.
    *
-<<<<<<< HEAD
    **/
-  __host__ void destroy(cudaStream_t stream) {
-=======
-   *---------------------------------------------------------------------------**/
   __host__ void destroy(cudaStream_t stream)
   {
->>>>>>> cfb1f6b6
     RMM_FREE(device_columns, stream);
     delete this;
   }
@@ -161,17 +145,10 @@
    *
    * @param num_cols The number of columns to wrap
    * @param columns An array of columns to copy to device memory
-<<<<<<< HEAD
    **/
-  device_table(cudf::size_type num_cols, gdf_column const* const* columns,
-               cudaStream_t stream = 0)
-      : _num_columns(num_cols) {
-=======
-   *---------------------------------------------------------------------------**/
   device_table(cudf::size_type num_cols, gdf_column const* const* columns, cudaStream_t stream = 0)
     : _num_columns(num_cols)
   {
->>>>>>> cfb1f6b6
     CUDF_EXPECTS(num_cols > 0, "Attempt to create table with zero columns.");
     CUDF_EXPECTS(nullptr != columns, "Attempt to create table with a null column.");
     _num_rows  = columns[0]->size;
