--- conflicted
+++ resolved
@@ -169,7 +169,18 @@
     return d_character_codepoint_flags;
 }
 
-<<<<<<< HEAD
+// Return the cases table device pointer
+const character_cases_table_type* get_character_cases_table()
+{
+    std::lock_guard<std::mutex> guard(g_cases_table_mutex);
+    if( !d_character_cases_table )
+    {
+        CUDA_TRY(cudaMemcpyToSymbol(character_cases_table, g_character_cases_table, sizeof(g_character_cases_table)));
+        CUDA_TRY(cudaGetSymbolAddress((void**)&d_character_cases_table,character_cases_table));
+    }
+    return d_character_cases_table;
+}
+
 //
 std::vector<char32_t> string_to_char32_vector( std::string const& pattern )
 {
@@ -188,18 +199,6 @@
     }
     result[count] = 0; // last entry set to 0
     return result;
-=======
-// Return the cases table device pointer
-const character_cases_table_type* get_character_cases_table()
-{
-    std::lock_guard<std::mutex> guard(g_cases_table_mutex);
-    if( !d_character_cases_table )
-    {
-        CUDA_TRY(cudaMemcpyToSymbol(character_cases_table, g_character_cases_table, sizeof(g_character_cases_table)));
-        CUDA_TRY(cudaGetSymbolAddress((void**)&d_character_cases_table,character_cases_table));
-    }
-    return d_character_cases_table;
->>>>>>> 8fdca8fb
 }
 
 } // namespace detail
