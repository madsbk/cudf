/*
 * Copyright (c) 2019, NVIDIA CORPORATION.
 *
 * Licensed under the Apache License, Version 2.0 (the "License");
 * you may not use this file except in compliance with the License.
 * You may obtain a copy of the License at
 *
 *     http://www.apache.org/licenses/LICENSE-2.0
 *
 * Unless required by applicable law or agreed to in writing, software
 * distributed under the License is distributed on an "AS IS" BASIS,
 * WITHOUT WARRANTIES OR CONDITIONS OF ANY KIND, either express or implied.
 * See the License for the specific language governing permissions and
 * limitations under the License.
 */
// The translation unit for reduction `max`

#include <cudf/detail/reduction_functions.hpp>
#include "simple.cuh"

std::unique_ptr<cudf::scalar> cudf::reduction::max(
  column_view const& col,
  cudf::data_type const output_dtype,
  rmm::mr::device_memory_resource* mr,
  cudaStream_t stream)
{
<<<<<<< HEAD
  using reducer = cudf::reduction::simple::element_type_dispatcher<
    cudf::reduction::op::max>;
=======
  using reducer = cudf::experimental::reduction::simple::element_type_dispatcher<
    cudf::experimental::reduction::op::max>;
>>>>>>> 62dbd028
  return cudf::type_dispatcher(col.type(), reducer(), col, output_dtype, mr, stream);
}<|MERGE_RESOLUTION|>--- conflicted
+++ resolved
@@ -18,18 +18,11 @@
 #include <cudf/detail/reduction_functions.hpp>
 #include "simple.cuh"
 
-std::unique_ptr<cudf::scalar> cudf::reduction::max(
-  column_view const& col,
-  cudf::data_type const output_dtype,
-  rmm::mr::device_memory_resource* mr,
-  cudaStream_t stream)
+std::unique_ptr<cudf::scalar> cudf::reduction::max(column_view const& col,
+                                                   cudf::data_type const output_dtype,
+                                                   rmm::mr::device_memory_resource* mr,
+                                                   cudaStream_t stream)
 {
-<<<<<<< HEAD
-  using reducer = cudf::reduction::simple::element_type_dispatcher<
-    cudf::reduction::op::max>;
-=======
-  using reducer = cudf::experimental::reduction::simple::element_type_dispatcher<
-    cudf::experimental::reduction::op::max>;
->>>>>>> 62dbd028
+  using reducer = cudf::reduction::simple::element_type_dispatcher<cudf::reduction::op::max>;
   return cudf::type_dispatcher(col.type(), reducer(), col, output_dtype, mr, stream);
 }