--- conflicted
+++ resolved
@@ -39,7 +39,8 @@
     _size{other._size},
     _data{other._data},
     _null_mask{other._null_mask},
-    _null_count{other._null_count} {
+    _null_count{other._null_count}
+{
   _children.reserve(other.num_children());
   for (auto const &c : other._children) { _children.emplace_back(std::make_unique<column>(*c)); }
 }
@@ -50,7 +51,8 @@
     _size{other._size},
     _data{other._data, stream, mr},
     _null_mask{other._null_mask, stream, mr},
-    _null_count{other._null_count} {
+    _null_count{other._null_count}
+{
   _children.reserve(other.num_children());
   for (auto const &c : other._children) {
     _children.emplace_back(std::make_unique<column>(*c, stream, mr));
@@ -64,14 +66,16 @@
     _data{std::move(other._data)},
     _null_mask{std::move(other._null_mask)},
     _null_count{other._null_count},
-    _children{std::move(other._children)} {
+    _children{std::move(other._children)}
+{
   other._size       = 0;
   other._null_count = 0;
   other._type       = data_type{EMPTY};
 }
 
 // Release contents
-column::contents column::release() noexcept {
+column::contents column::release() noexcept
+{
   _size       = 0;
   _null_count = 0;
   _type       = data_type{EMPTY};
@@ -81,7 +85,8 @@
 }
 
 // Create immutable view
-column_view column::view() const {
+column_view column::view() const
+{
   // Create views of children
   std::vector<column_view> child_views;
   child_views.reserve(_children.size());
@@ -97,7 +102,8 @@
 }
 
 // Create mutable view
-mutable_column_view column::mutable_view() {
+mutable_column_view column::mutable_view()
+{
   CUDF_FUNC_RANGE();
 
   // create views of children
@@ -105,22 +111,15 @@
   child_views.reserve(_children.size());
   for (auto const &c : _children) { child_views.emplace_back(*c); }
 
-<<<<<<< HEAD
-  // Store the old null count
-  //auto current_null_count = null_count();
-=======
-  // Store the old null count before resetting it. By accessing the value
-  // directly instead of calling `null_count()`, we can avoid a potential
-  // invocation of `count_unset_bits()`. This does however mean that calling
-  // `null_count()` on the resulting mutable view could still potentially
+  // Store the old null count before resetting it. By accessing the value directly instead of
+  // calling `null_count()`, we can avoid a potential invocation of `count_unset_bits()`. This does
+  // however mean that calling `null_count()` on the resulting mutable view could still potentially
   // invoke `count_unset_bits()`.
   auto current_null_count = _null_count;
->>>>>>> f840562c
-
-  // The elements of a column could be changed through a `mutable_column_view`,
-  // therefore the existing `null_count` is no longer valid. Reset it to
-  // `UNKNOWN_NULL_COUNT` forcing it to be recomputed on the next invocation of
-  // `null_count()`.
+
+  // The elements of a column could be changed through a `mutable_column_view`, therefore the
+  // existing `null_count` is no longer valid. Reset it to `UNKNOWN_NULL_COUNT` forcing it to be
+  // recomputed on the next invocation of `null_count()`.
   set_null_count(cudf::UNKNOWN_NULL_COUNT);
 
   return mutable_column_view{type(),
@@ -133,7 +132,8 @@
 }
 
 // If the null count is known, return it. Else, compute and return it
-size_type column::null_count() const {
+size_type column::null_count() const
+{
   CUDF_FUNC_RANGE();
   if (_null_count <= cudf::UNKNOWN_NULL_COUNT) {
     _null_count =
@@ -142,7 +142,8 @@
   return _null_count;
 }
 
-void column::set_null_mask(rmm::device_buffer &&new_null_mask, size_type new_null_count) {
+void column::set_null_mask(rmm::device_buffer &&new_null_mask, size_type new_null_count)
+{
   if (new_null_count > 0) {
     CUDF_EXPECTS(new_null_mask.size() >= cudf::bitmask_allocation_size_bytes(this->size()),
                  "Column with null values must be nullable and the null mask \
@@ -152,7 +153,8 @@
   _null_count = new_null_count;
 }
 
-void column::set_null_mask(rmm::device_buffer const &new_null_mask, size_type new_null_count) {
+void column::set_null_mask(rmm::device_buffer const &new_null_mask, size_type new_null_count)
+{
   if (new_null_count > 0) {
     CUDF_EXPECTS(new_null_mask.size() >= cudf::bitmask_allocation_size_bytes(this->size()),
                  "Column with null values must be nullable and the null mask \
@@ -162,10 +164,12 @@
   _null_count = new_null_count;
 }
 
-void column::set_null_count(size_type new_null_count) {
+void column::set_null_count(size_type new_null_count)
+{
   if (new_null_count > 0) { CUDF_EXPECTS(nullable(), "Invalid null count."); }
   _null_count = new_null_count;
 }
+
 namespace {
 
 struct create_column_from_view {
@@ -175,14 +179,16 @@
 
   template <typename ColumnType,
             std::enable_if_t<std::is_same<ColumnType, cudf::string_view>::value> * = nullptr>
-  std::unique_ptr<column> operator()() {
+  std::unique_ptr<column> operator()()
+  {
     cudf::strings_column_view sview(view);
     return cudf::strings::detail::slice(sview, 0, view.size(), 1, stream, mr);
   }
 
   template <typename ColumnType,
             std::enable_if_t<std::is_same<ColumnType, cudf::dictionary32>::value> * = nullptr>
-  std::unique_ptr<column> operator()() {
+  std::unique_ptr<column> operator()()
+  {
     std::vector<std::unique_ptr<column>> children;
     for (size_type i = 0; i < view.num_children(); ++i)
       children.emplace_back(std::make_unique<column>(view.child(i), stream, mr));
@@ -195,7 +201,8 @@
   }
 
   template <typename ColumnType, std::enable_if_t<cudf::is_fixed_width<ColumnType>()> * = nullptr>
-  std::unique_ptr<column> operator()() {
+  std::unique_ptr<column> operator()()
+  {
     std::vector<std::unique_ptr<column>> children;
     for (size_type i = 0; i < view.num_children(); ++i) {
       children.emplace_back(std::make_unique<column>(view.child(i), stream, mr));
@@ -219,8 +226,10 @@
 // Copy from a view
 column::column(column_view view, cudaStream_t stream, rmm::mr::device_memory_resource *mr)
   :  // Move is needed here because the dereference operator of unique_ptr returns
-    // an lvalue reference, which would otherwise dispatch to the copy constructor
+     // an lvalue reference, which would otherwise dispatch to the copy constructor
     column{std::move(
-      *experimental::type_dispatcher(view.type(), create_column_from_view{view, stream, mr}))} {}
+      *experimental::type_dispatcher(view.type(), create_column_from_view{view, stream, mr}))}
+{
+}
 
 }  // namespace cudf