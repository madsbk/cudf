--- conflicted
+++ resolved
@@ -64,17 +64,11 @@
 
   bool			skip_blank_lines;			// whether or not to ignore blank lines
 
-  char			*prefix;					// if there is no header or names, append this to the column ID as the name
-  bool			mangle_dupe_cols;			// if true: duplicate columns will be specified as ‘X’, ‘X.1’, ...’X.N’, rather than ‘X'...’X’
-
-<<<<<<< HEAD
   char			**true_values;				// array of char *	what should be considered as True - each char string contains {col ID, true value, ...} - this will allow multiple true values to be specified over multiple columns
   char			**false_values;				// array of char *	what should be considered as True - each char string contains {col ID, false value, ...} - this will allow multiple false values to be specified over multiple columns
   char			**na_values;				// array of char *	what should be considered as True - each char string contains {col ID, na value, ...} - this will allow multiple na values to be specified over multiple columns
-=======
-	char		*prefix;					// if there is no header or names, append this to the column ID as the name
-	bool		mangle_dupe_cols;			// if true: duplicate columns will be specified as (deleted because utf-8 chars kill the build)
->>>>>>> 1174cbc9
+  char			*prefix;					// if there is no header or names, append this to the column ID as the name
+  bool			mangle_dupe_cols;			// if true: duplicate columns will be specified as (deleted because utf-8 chars kill the build)
 
   bool			parse_dates;				// parse date field into date32 or date64.  If false then date fields are saved as a string. Specifying a date dtype overrides this
   bool			infer_datetime_format;		// try and determine the date format
